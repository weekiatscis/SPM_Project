--- conflicted
+++ resolved
@@ -277,15 +277,7 @@
     ProjectFormModal,
     TaskCard,
     TaskDetailModal,
-<<<<<<< HEAD
-    FileTextOutlined,
-    EditOutlined,
-    DeleteOutlined,
-    LeftOutlined,
-    ExclamationCircleOutlined
-=======
     ProjectComments
->>>>>>> ef67157e
   },
   setup() {
     const route = useRoute()
