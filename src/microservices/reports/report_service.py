import os
import io
import sys
import json
import logging
import requests
from datetime import datetime, timezone
from typing import Optional, Dict, Any, List
from collections import Counter
from enum import Enum
from html import escape

# Configure logging FIRST
logging.basicConfig(level=logging.INFO)
logger = logging.getLogger(__name__)

# Now import other packages
from supabase import create_client, Client
from dotenv import load_dotenv
from flask import Flask, jsonify, request, send_file
from flask_cors import CORS

from reportlab.lib import colors
from reportlab.lib.pagesizes import letter, A4
from reportlab.lib.styles import getSampleStyleSheet, ParagraphStyle
from reportlab.lib.units import inch
from reportlab.platypus import SimpleDocTemplate, Table, TableStyle, Paragraph, Spacer, PageBreak, KeepTogether
from reportlab.lib.enums import TA_CENTER, TA_LEFT, TA_RIGHT
from reportlab.graphics.shapes import Drawing, Line, Rect, String
from reportlab.graphics.charts.piecharts import Pie
from reportlab.lib.colors import HexColor

# Add this import
try:
    from svglib.svglib import svg2rlg
except ImportError:
    svg2rlg = None
    logger.warning("svglib not available - logo will be text-based")

# Configure logging
logging.basicConfig(level=logging.INFO)
logger = logging.getLogger(__name__)

# Load environment variables
try:
    # Try multiple possible .env locations
    env_paths = [
        os.path.join(os.path.dirname(__file__), '..', '..', '..', '.env'),  # Original path
        os.path.join(os.path.dirname(os.path.abspath(__file__)), '..', '..', '..', '.env'),  # Absolute path version
        os.path.join(os.getcwd(), '.env'),  # Current working directory
        '.env',  # Current working directory (relative)
        '/app/.env'  # Docker working directory
    ]
    
    env_loaded = False
    for env_path in env_paths:
        if os.path.exists(env_path):
            load_dotenv(dotenv_path=env_path)
            print(f"✅ Loaded environment from: {env_path}")
            env_loaded = True
            break
    
    if not env_loaded:
        print("⚠️  No .env file found in any location, using system environment variables")
        # List the paths that were tried for debugging
        print(f"Searched paths: {env_paths}")
        load_dotenv()  # Load from system environment
        
except Exception as e:
    print(f"⚠️  Error loading .env file: {e}")
    print("Using system environment variables instead")

# Environment variables
TASK_SERVICE_URL = os.getenv("TASK_SERVICE_URL", "http://localhost:8080")
PROJECT_SERVICE_URL = os.getenv("PROJECT_SERVICE_URL", "http://localhost:8082")
USER_SERVICE_URL = os.getenv("USER_SERVICE_URL", "http://localhost:8081")
# Add after TASK_SERVICE_URL line
SUPABASE_URL: Optional[str] = os.getenv("SUPABASE_URL")
SUPABASE_SERVICE_ROLE_KEY: Optional[str] = os.getenv("SUPABASE_SERVICE_ROLE_KEY")

if not SUPABASE_URL or not SUPABASE_SERVICE_ROLE_KEY:
    logger.error("Missing required environment variables:")
    logger.error(f"SUPABASE_URL: {'✓' if SUPABASE_URL else '✗ MISSING'}")
    logger.error(f"SUPABASE_SERVICE_ROLE_KEY: {'✓' if SUPABASE_SERVICE_ROLE_KEY else '✗ MISSING'}")
    raise RuntimeError("SUPABASE_URL and SUPABASE_SERVICE_ROLE_KEY are required")

supabase: Client = create_client(SUPABASE_URL, SUPABASE_SERVICE_ROLE_KEY)

# Initialize Flask app
app = Flask(__name__)
CORS(app)


def parse_datetime(value: Optional[str]) -> Optional[datetime]:
    """Safely parse ISO-like datetime or date strings into timezone-aware datetimes."""
    if not value:
        return None
    if isinstance(value, datetime):
        dt = value
    else:
        try:
            text = str(value).strip()
            if not text:
                return None
            if text.endswith('Z'):
                text = text[:-1] + '+00:00'
            dt = datetime.fromisoformat(text)
        except Exception:
            return None
    if dt.tzinfo is None:
        dt = dt.replace(tzinfo=timezone.utc)
    return dt


def calculate_task_duration_metrics(task: Dict[str, Any]) -> Dict[str, Optional[float]]:
    """Compute duration-based metrics (in days and hours) for a normalized task record."""
    created_at = parse_datetime(task.get('created_at'))
    updated_at = parse_datetime(task.get('updated_at'))
    completion_ts = parse_datetime(task.get('completed_date')) or parse_datetime(task.get('completed_at'))

    status = (task.get('status') or '').lower()
    if completion_ts is None and status == 'completed':
        completion_ts = updated_at

    completion_time_hours: Optional[float] = None
    completion_time_days: Optional[float] = None
    if created_at and completion_ts:
        diff = (completion_ts - created_at).total_seconds()
        if diff >= 0:
            completion_time_hours = diff / 3600
            completion_time_days = diff / (3600 * 24)  # Convert to days

    time_in_progress_hours: Optional[float] = None
    if created_at:
        effective_end = completion_ts or updated_at or datetime.now(timezone.utc)
        if effective_end:
            diff = (effective_end - created_at).total_seconds()
            if diff >= 0:
                time_in_progress_hours = diff / 3600

    return {
        'completion_time_hours': completion_time_hours,
        'completion_time_days': completion_time_days,
        'time_in_progress_hours': time_in_progress_hours
    }


def sanitize_filename_component(value: Optional[str]) -> str:
    """Return a filesystem-safe slug for filenames."""
    if not value:
        return 'report'
    safe = ''.join(ch if ch.isalnum() or ch in ('-', '_') else '_' for ch in value.strip())
    sanitized = safe.strip('_')
    return sanitized or 'report'


def filter_high_priority_tasks(tasks: List[Dict[str, Any]], limit: int = 8) -> List[Dict[str, Any]]:
    """Filter and return the highest priority tasks, up to the specified limit."""
    if not tasks:
        return []
    
    # Sort tasks by priority (higher priority number = higher priority)
    # Handle cases where priority might be None, string, or invalid values
    def get_priority_score(task):
        priority = task.get('priority')
        try:
            return int(priority) if priority is not None else 0
        except (ValueError, TypeError):
            return 0
    
    # Sort by priority descending (highest first), then by created date (newest first)
    sorted_tasks = sorted(tasks, key=lambda t: (
        get_priority_score(t) or 0,
        parse_datetime(t.get('created_at')) or datetime.min.replace(tzinfo=timezone.utc)
    ), reverse=True)
    
    return sorted_tasks[:limit]


def fetch_tasks_for_user(user_id: str, start_date: Optional[str] = None,
                         end_date: Optional[str] = None,
                         status_filter: Optional[List[str]] = None) -> List[Dict[str, Any]]:
    """
    Fetch tasks from the task service for a specific user.

    Args:
        user_id: The user ID to fetch tasks for
        start_date: Optional start date filter (ISO format: YYYY-MM-DD)
        end_date: Optional end date filter (ISO format: YYYY-MM-DD)
        status_filter: Optional list of status filters (e.g., ['Ongoing', 'Completed'])

    Returns:
        List of task dictionaries
    """
    try:
        # Call task service API
        url = f"{TASK_SERVICE_URL}/tasks?owner_id={user_id}"
        logger.info(f"Fetching tasks from: {url}")
        logger.info(f"🔍 TASK_SERVICE_URL: {TASK_SERVICE_URL}")

        response = requests.get(url, timeout=10)
        logger.info(f"🔍 Response status: {response.status_code}")
        
        response.raise_for_status()

        data = response.json()
        tasks = data.get('tasks', [])
        logger.info(f"🔍 Raw tasks received: {len(tasks)}")
        logger.info(f"🔍 First few tasks: {tasks[:2] if tasks else 'No tasks'}")
        logger.info(f"🔍 Status filter: {status_filter}")
        logger.info(f"🔍 Date filters - start: {start_date}, end: {end_date}")

        # Apply filters
        filtered_tasks = []
        for task in tasks:
            # Normalize task fields to match expected format
            normalized_task = {
                'id': task.get('id'),
                'title': task.get('title', task.get('name', 'Untitled')),
                'status': task.get('status', 'Unknown'),
                'created_at': task.get('created_at'),
                'updated_at': task.get('updated_at'),
                'due_date': task.get('due_date', task.get('dueDate')),  # Handle both formats
                'description': task.get('description', ''),
                'owner_id': task.get('owner_id', task.get('ownerId')),
                'priority': task.get('priority', 5),  # Default priority if not set
                'project_id': task.get('project_id'),
                'collaborators': task.get('collaborators', []),
                'completed_date': task.get('completed_date') or task.get('completedDate'),
                'completed_at': task.get('completed_at') or task.get('completedAt'),
            }
            
            # Status filter - check if task status is in the list of selected statuses
            if status_filter and len(status_filter) > 0 and 'All' not in status_filter:
                task_status = normalized_task.get('status', '').lower()
                logger.info(f"🔍 Checking task {normalized_task.get('title', 'Unknown')} - status: '{task_status}' against filter: {[s.lower() for s in status_filter]}")
                if not any(status.lower() == task_status for status in status_filter):
                    logger.info(f"🔍 Task filtered out due to status")
                    continue
                logger.info(f"🔍 Task passed status filter")

            # Date range filter (based on assigned date - created_at)
            if start_date or end_date:
                created_at = normalized_task.get('created_at')
                if created_at:
                    try:
                        # Parse the date (handle both ISO format and date-only)
                        if 'T' in created_at:
                            task_date = datetime.fromisoformat(created_at.replace('Z', '+00:00')).date()
                        else:
                            task_date = datetime.fromisoformat(created_at).date()

                        if start_date:
                            start = datetime.fromisoformat(start_date).date()
                            if task_date < start:
                                continue

                        if end_date:
                            end = datetime.fromisoformat(end_date).date()
                            if task_date > end:
                                continue
                    except (ValueError, AttributeError) as e:
                        logger.warning(f"Could not parse date for task {normalized_task.get('id')}: {e}")
                        continue

            logger.info(f"🔍 Task '{normalized_task.get('title', 'Unknown')}' passed all filters")
            duration_metrics = calculate_task_duration_metrics(normalized_task)
            normalized_task.update(duration_metrics)
            filtered_tasks.append(normalized_task)

        logger.info(f"🔍 FINAL: Filtered {len(filtered_tasks)} tasks from {len(tasks)} for user {user_id}")
        logger.info(f"🔍 Filtered task titles: {[t.get('title', 'Unknown') for t in filtered_tasks[:5]]}")
        return filtered_tasks

    except requests.RequestException as e:
        logger.error(f"Error fetching tasks from task service: {e}")
        raise
    except Exception as e:
        logger.error(f"Unexpected error fetching tasks: {e}")
        raise


def fetch_user_info(user_id: str) -> Dict[str, str]:
    """
    Fetch user information from user service.

    Args:
        user_id: The user ID (UUID)

    Returns:
        Dictionary with user's name and department or defaults if not found
    """
    try:
        # Use the user-service endpoint which has full user info including department
        user_url = f"{USER_SERVICE_URL}/users/{user_id}"
        response = requests.get(user_url, timeout=5)

        if response.ok:
            user_data = response.json().get('user', {})
            return {
                'name': user_data.get('name', 'Unknown'),
                'department': user_data.get('department', 'N/A')
            }
        else:
            logger.warning(f"Could not fetch user {user_id}: HTTP {response.status_code}")
            return {'name': 'Unknown', 'department': 'N/A'}
    except Exception as e:
        logger.warning(f"Error fetching user {user_id}: {e}")
        return {'name': 'Unknown', 'department': 'N/A'}


def fetch_project_report_data(project_id: str, requesting_user_id: Optional[str] = None) -> Dict[str, Any]:
    """
    Fetch and prepare project report data for preview or PDF generation.

    Args:
        project_id: The project ID to generate report for
        requesting_user_id: The user ID of the person generating the report

    Returns:
        Dictionary containing all report data
    """
    try:
        # Fetch project details
        project_url = f"{PROJECT_SERVICE_URL}/projects"
        logger.info(f"Fetching project from: {project_url}")

        project_response = requests.get(project_url, timeout=10)
        project_response.raise_for_status()
        all_projects = project_response.json().get('projects', [])

        # Find the specific project
        project_data = None
        for proj in all_projects:
            if proj.get('project_id') == project_id:
                project_data = proj
                break

        if not project_data:
            raise Exception(f"Project {project_id} not found")

        # Fetch tasks for this project (tasks with matching project_id)
        tasks_url = f"{TASK_SERVICE_URL}/tasks?project_id={project_id}"
        logger.info(f"Fetching project tasks from: {tasks_url}")

        tasks_response = requests.get(tasks_url, timeout=10)
        tasks_response.raise_for_status()
        tasks = tasks_response.json().get('tasks', [])

        # Enrich tasks with user names and departments
        # Collect all unique user IDs
        user_ids = set()
        for task in tasks:
            if task.get('owner_id'):
                user_ids.add(task.get('owner_id'))

        # Fetch user info in batch
        user_info_cache = {}
        for user_id in user_ids:
            user_info_cache[user_id] = fetch_user_info(user_id)

        # Add user names and departments to tasks
        for task in tasks:
            owner_id = task.get('owner_id')
            if owner_id and owner_id in user_info_cache:
                task['owner_name'] = user_info_cache[owner_id]['name']
                task['assignee_name'] = user_info_cache[owner_id]['name']
                task['owner_department'] = user_info_cache[owner_id]['department']
            else:
                task['owner_name'] = 'Unassigned'
                task['assignee_name'] = 'Unassigned'
                task['owner_department'] = 'N/A'

        # Fetch project owner info
        project_owner_id = project_data.get('created_by')
        project_owner_name = 'Unknown'
        if project_owner_id:
            project_owner_info = fetch_user_info(project_owner_id)
            project_owner_name = project_owner_info['name']

        logger.info(f"Fetched project {project_id} with {len(tasks)} tasks")

        # Calculate statistics
        total_tasks = len(tasks)
        completed_tasks = len([t for t in tasks if t.get('status', '').lower() == 'completed'])
        ongoing_tasks = len([t for t in tasks if t.get('status', '').lower() == 'ongoing'])
        under_review_tasks = len([t for t in tasks if t.get('status', '').lower() == 'under review'])
        completion_rate = (completed_tasks / total_tasks * 100) if total_tasks > 0 else 0

        # Count tasks by team member with department info
        tasks_by_member = {}
        completed_by_member = {}
        member_departments = {}

        for task in tasks:
            assignee = task.get('assignee_name', task.get('owner_name', 'Unassigned'))
            department = task.get('owner_department', 'N/A')

            tasks_by_member[assignee] = tasks_by_member.get(assignee, 0) + 1
            member_departments[assignee] = department

            if task.get('status', '').lower() == 'completed':
                completed_by_member[assignee] = completed_by_member.get(assignee, 0) + 1

        # Group tasks by status with overdue calculation
        today = datetime.now(timezone.utc).date()
        task_groups = {
            'Overdue': [],
            'Ongoing': [],
            'Under Review': [],
            'Completed': [],
            'Unassigned': []
        }

        for task in tasks:
            status = task.get('status', 'Unassigned')
            due_date_str = task.get('dueDate', task.get('due_date', ''))

            # Check if task is overdue
            is_overdue = False
            if due_date_str and status.lower() != 'completed':
                try:
                    if 'T' in due_date_str:
                        task_due_date = datetime.fromisoformat(due_date_str.replace('Z', '+00:00')).date()
                    else:
                        task_due_date = datetime.fromisoformat(due_date_str).date()

                    if task_due_date < today:
                        is_overdue = True
                except:
                    pass

            # Categorize task
            if is_overdue:
                task_groups['Overdue'].append(task)
            elif status in task_groups:
                task_groups[status].append(task)
            else:
                status_lower = status.lower()
                if 'ongoing' in status_lower or 'progress' in status_lower:
                    task_groups['Ongoing'].append(task)
                elif 'review' in status_lower:
                    task_groups['Under Review'].append(task)
                elif 'completed' in status_lower:
                    task_groups['Completed'].append(task)
                else:
                    task_groups['Unassigned'].append(task)

        # Format dates
        created_date = project_data.get('created_at', 'N/A')
        due_date = project_data.get('due_date', 'N/A')

        if created_date and created_date != 'N/A':
            try:
                if 'T' in created_date:
                    created_date = datetime.fromisoformat(created_date.replace('Z', '+00:00')).strftime('%B %d, %Y')
                else:
                    created_date = datetime.fromisoformat(created_date).strftime('%B %d, %Y')
            except:
                created_date = 'N/A'

        if due_date and due_date != 'N/A':
            try:
                if 'T' in due_date:
                    due_date = datetime.fromisoformat(due_date.replace('Z', '+00:00')).strftime('%B %d, %Y')
                else:
                    due_date = datetime.fromisoformat(due_date).strftime('%B %d, %Y')
            except:
                due_date = 'N/A'

        # Build team member performance list
        team_performance = []
        for member, total in sorted(tasks_by_member.items(), key=lambda x: x[1], reverse=True):
            completed = completed_by_member.get(member, 0)
            rate = (completed / total * 100) if total > 0 else 0
            team_performance.append({
                'member': member,
                'department': member_departments.get(member, 'N/A'),
                'total': total,
                'completed': completed,
                'rate': round(rate, 1)
            })

        # Calculate overdue count
        overdue_count = len(task_groups.get('Overdue', []))

        # Separate tasks into "My Tasks" and "Other Tasks" if requesting_user_id is provided
        my_tasks = []
        other_tasks = []
        requesting_user_name = None

        if requesting_user_id:
            # Get requesting user info
            requesting_user_info = fetch_user_info(requesting_user_id)
            requesting_user_name = requesting_user_info['name']

            # Parse collaborators if they're JSON string
            for task in tasks:
                task_owner_id = task.get('owner_id')
                task_collaborators = task.get('collaborators', [])

                # Handle collaborators as JSON string
                if isinstance(task_collaborators, str):
                    try:
                        task_collaborators = json.loads(task_collaborators)
                    except:
                        task_collaborators = []

                # Check if user owns or collaborates on this task
                is_user_task = (
                    task_owner_id == requesting_user_id or
                    requesting_user_id in task_collaborators
                )

                if is_user_task:
                    my_tasks.append(task)
                else:
                    other_tasks.append(task)

        # Return structured report data
        return {
            'project': {
                'id': project_data.get('project_id'),
                'name': project_data.get('project_name', 'Untitled Project'),
                'description': project_data.get('project_description', 'No description'),
                'owner': project_owner_name,
                'status': project_data.get('status', 'Active'),
                'created_date': created_date,
                'due_date': due_date,
                'collaborators': project_data.get('collaborators', [])
            },
            'summary': {
                'total_tasks': total_tasks,
                'overdue_tasks': overdue_count,
                'completed_tasks': completed_tasks,
                'ongoing_tasks': ongoing_tasks,
                'under_review_tasks': under_review_tasks,
                'completion_rate': round(completion_rate, 1)
            },
            'team_performance': team_performance,
            'task_groups': {
                'Overdue': task_groups['Overdue'],
                'Ongoing': task_groups['Ongoing'],
                'Under Review': task_groups['Under Review'],
                'Completed': task_groups['Completed'],
                'Unassigned': task_groups['Unassigned']
            },
            'my_tasks': my_tasks,
            'other_tasks': other_tasks,
            'requesting_user_name': requesting_user_name,
            'requesting_user_id': requesting_user_id,
            'generated_at': datetime.now().strftime('%B %d, %Y at %I:%M %p')
        }

    except requests.RequestException as e:
        logger.error(f"Error fetching project data: {e}")
        raise
    except Exception as e:
        logger.error(f"Unexpected error preparing project report data: {e}")
        raise


def calculate_duration(assigned_date: Optional[str], completion_date: Optional[str]) -> str:
    """Calculate duration between assigned and completion dates."""
    if not completion_date or not assigned_date:
        return "Ongoing"

    try:
        # Parse dates
        if 'T' in assigned_date:
            start = datetime.fromisoformat(assigned_date.replace('Z', '+00:00'))
        else:
            start = datetime.fromisoformat(assigned_date)

        if 'T' in completion_date:
            end = datetime.fromisoformat(completion_date.replace('Z', '+00:00'))
        else:
            end = datetime.fromisoformat(completion_date)

        duration = (end - start).days

        # Handle negative durations (shouldn't happen, but guard against bad data)
        if duration < 0:
            return "< 1 day"
        elif duration == 0:
            return "< 1 day"
        elif duration == 1:
            return "1 day"
        else:
            return f"{duration} days"
    except (ValueError, AttributeError):
        return "N/A"


def generate_pie_chart(tasks: List[Dict[str, Any]]) -> Drawing:
    """Generate a pie chart showing task status distribution with legend."""
    from reportlab.graphics.shapes import Rect, String

    # Count tasks by status
    status_counts = Counter(task.get('status') or 'Unknown' for task in tasks)

    # Prepare data for pie chart
    labels = list(status_counts.keys())
    data = list(status_counts.values())

    # Define colors for different statuses
    color_map = {
        'Ongoing': HexColor("#3b82f6"),      # Blue
        'Completed': HexColor("#22c55e"),    # Green
        'Unassigned': HexColor('#94a3b8'),   # Gray
        'In Progress': HexColor("#f59e0b"),  # Orange
        'Under Review': HexColor("#a855f7"), # Purple
        'Blocked': HexColor('#ef4444'),      # Red
    }

    chart_colors = [color_map.get(label, HexColor('#d9d9d9')) for label in labels]

    # Create drawing with more space
    drawing = Drawing(500, 250)

    # Create pie chart
    pie = Pie()
    pie.x = 80
    pie.y = 50
    pie.width = 170
    pie.height = 170
    pie.data = data

    # Style the pie chart
    pie.slices.strokeWidth = 2
    pie.slices.strokeColor = colors.white
    pie.simpleLabels = 0  # Don't show labels on slices for cleaner look
    pie.sideLabels = 0

    # Apply colors
    for i, color in enumerate(chart_colors):
        pie.slices[i].fillColor = color

    drawing.add(pie)

    # Add legend manually with better formatting
    legend_x = 280
    legend_y = 200
    box_size = 12
    spacing = 22

    for i, (label, count) in enumerate(zip(labels, data)):
        y_pos = legend_y - (i * spacing)

        # Color box
        rect = Rect(legend_x, y_pos - box_size/2, box_size, box_size)
        rect.fillColor = chart_colors[i]
        rect.strokeColor = colors.whitesmoke
        rect.strokeWidth = 0.5
        drawing.add(rect)

        # Label text with count
        percentage = count/sum(data)*100 if sum(data) > 0 else 0
        text = String(legend_x + box_size + 8, y_pos - 3,
                     f"{label}: {count} ({percentage:.1f}%)")
        text.fontSize = 10
        text.fillColor = HexColor('#262626')
        text.fontName = 'Helvetica'
        drawing.add(text)

    return drawing


def generate_bar_chart(data_dict: Dict[str, int], title: str = "Bar Chart", 
                      max_width: int = 450, max_height: int = 250) -> Drawing:
    """Generate a horizontal bar chart with labels and values."""
    from reportlab.graphics.shapes import Rect, String, Line
    
    if not data_dict:
        # Create empty chart
        drawing = Drawing(max_width, max_height)
        text = String(max_width/2, max_height/2, "No data available")
        text.fontName = 'Helvetica'
        text.fontSize = 12
        text.fillColor = colors.grey
        text.textAnchor = 'middle'
        drawing.add(text)
        return drawing
    
    # Prepare data
    labels = list(data_dict.keys())
    values = list(data_dict.values())
    max_value = max(values) if values else 1
    
    # Calculate dimensions
    bar_height = 25
    bar_spacing = 35
    left_margin = 120  # Space for labels
    right_margin = 60  # Space for values
    top_margin = 30
    bottom_margin = 20
    
    chart_width = max_width - left_margin - right_margin
    chart_height = len(labels) * bar_spacing + top_margin + bottom_margin
    
    # Create drawing
    drawing = Drawing(max_width, max(chart_height, max_height))
    
    # Define colors for bars
    colors_list = [
        HexColor("#3b82f6"), HexColor("#22c55e"), HexColor("#f59e0b"),
        HexColor("#a855f7"), HexColor("#ef4444"), HexColor("#06b6d4"),
        HexColor("#84cc16"), HexColor("#f97316")
    ]
    
    # Draw bars
    for i, (label, value) in enumerate(zip(labels, values)):
        y_pos = chart_height - top_margin - (i + 1) * bar_spacing
        
        # Calculate bar width
        bar_width = (value / max_value) * chart_width if max_value > 0 else 0
        
        # Draw bar
        bar_color = colors_list[i % len(colors_list)]
        bar = Rect(left_margin, y_pos, bar_width, bar_height)
        bar.fillColor = bar_color
        bar.strokeColor = HexColor("#ffffff")
        bar.strokeWidth = 1
        drawing.add(bar)
        
        # Draw label (left side)
        label_text = String(left_margin - 10, y_pos + bar_height/2 - 4, str(label))
        label_text.fontName = 'Helvetica'
        label_text.fontSize = 10
        label_text.fillColor = colors.black
        label_text.textAnchor = 'end'
        drawing.add(label_text)
        
        # Draw value (right side of bar)
        value_text = String(left_margin + bar_width + 5, y_pos + bar_height/2 - 4, str(value))
        value_text.fontName = 'Helvetica-Bold'
        value_text.fontSize = 10
        value_text.fillColor = colors.black
        drawing.add(value_text)
    
    # Draw title if provided
    if title:
        title_text = String(max_width/2, chart_height - 15, title)
        title_text.fontName = 'Helvetica-Bold'
        title_text.fontSize = 12
        title_text.fillColor = colors.black
        title_text.textAnchor = 'middle'
        drawing.add(title_text)
    
    return drawing


def generate_team_member_bar_chart(team_members_data: List[Dict[str, Any]]) -> Drawing:
    """Generate a bar chart showing task completion by team member."""
    from reportlab.graphics.shapes import Rect, String

    if not team_members_data:
        return generate_bar_chart({}, "Task Status by Team Member")

    # Prepare data for stacked bar chart
    member_names = []
    completed_data = []
    total_data = []
    
    for member in team_members_data:
        name = member.get('name', 'Unknown')
        completed = member.get('completed', 0)
        total = member.get('total_tasks', 0)
        
        member_names.append(name)
        completed_data.append(completed)
        total_data.append(total)
    
    # Create drawing
    drawing = Drawing(500, 300)
    
    if not member_names:
        text = String(250, 150, "No team member data available")
        text.fontName = 'Helvetica'
        text.fontSize = 12
        text.fillColor = colors.grey
        text.textAnchor = 'middle'
        drawing.add(text)
        return drawing
    
    # Calculate dimensions
    bar_width = 40
    bar_spacing = 60
    left_margin = 60
    bottom_margin = 60
    top_margin = 40
    
    max_value = max(total_data) if total_data else 1
    chart_height = 200
    
    # Draw bars for each member
    for i, (name, completed, total) in enumerate(zip(member_names, completed_data, total_data)):
        x_pos = left_margin + i * bar_spacing
        
        # Calculate heights
        total_height = (total / max_value) * chart_height if max_value > 0 else 0
        completed_height = (completed / max_value) * chart_height if max_value > 0 else 0
        
        # Draw total tasks bar (background)
        total_bar = Rect(x_pos, bottom_margin, bar_width, total_height)
        total_bar.fillColor = HexColor("#e5e7eb")
        total_bar.strokeColor = colors.white
        total_bar.strokeWidth = 1
        drawing.add(total_bar)
        
        # Draw completed tasks bar (foreground)
        completed_bar = Rect(x_pos, bottom_margin, bar_width, completed_height)
        completed_bar.fillColor = HexColor("#22c55e")
        completed_bar.strokeColor = colors.white
        completed_bar.strokeWidth = 1
        drawing.add(completed_bar)
        
        # Draw member name (rotated)
        name_text = String(x_pos + bar_width/2, bottom_margin - 10, name)
        name_text.fontName = 'Helvetica'
        name_text.fontSize = 8
        name_text.fillColor = colors.black
        name_text.textAnchor = 'middle'
        drawing.add(name_text)
        
        # Draw values above bar
        value_text = String(x_pos + bar_width/2, bottom_margin + total_height + 5, f"{completed}/{total}")
        value_text.fontName = 'Helvetica-Bold'
        value_text.fontSize = 9
        value_text.fillColor = colors.black
        value_text.textAnchor = 'middle'
        drawing.add(value_text)
    
    # Add title
    title_text = String(250, 280, "Task Status by Team Member")
    title_text.fontName = 'Helvetica-Bold'
    title_text.fontSize = 14
    title_text.fillColor = colors.black
    title_text.textAnchor = 'middle'
    drawing.add(title_text)
    
    # Add legend
    legend_y = 260
    
    # Completed legend
    completed_legend = Rect(left_margin, legend_y, 15, 10)
    completed_legend.fillColor = HexColor("#22c55e")
    completed_legend.strokeColor = colors.white
    drawing.add(completed_legend)
    
    completed_text = String(left_margin + 20, legend_y + 2, "Completed")
    completed_text.fontName = 'Helvetica'
    completed_text.fontSize = 10
    completed_text.fillColor = colors.black
    drawing.add(completed_text)
    
    # Total legend
    total_legend = Rect(left_margin + 100, legend_y, 15, 10)
    total_legend.fillColor = HexColor("#e5e7eb")
    total_legend.strokeColor = colors.white
    drawing.add(total_legend)
    
    total_text = String(left_margin + 120, legend_y + 2, "Total")
    total_text.fontName = 'Helvetica'
    total_text.fontSize = 10
    total_text.fillColor = colors.black
    drawing.add(total_text)
    
    return drawing


def _darken_color(color: colors.Color, factor: float = 0.82) -> colors.Color:
    """Return a slightly darker variant of a ReportLab color."""
    try:
        r = max(0.0, min(color.red * factor, 1.0))
        g = max(0.0, min(color.green * factor, 1.0))
        b = max(0.0, min(color.blue * factor, 1.0))
        return colors.Color(r, g, b)
    except Exception:
        return color


def build_preview_pie_chart(chart_title: str, data_dict: Dict[str, Any]) -> Optional[Drawing]:
    """Build a pie chart drawing from preview chart data."""
    from reportlab.graphics.shapes import Rect, String

    if not isinstance(data_dict, dict):
        return None

    numeric_items = [
        (str(label), float(value))
        for label, value in data_dict.items()
        if isinstance(value, (int, float)) and float(value) > 0
    ]

    if not numeric_items:
        return None

    labels, values = zip(*numeric_items)
    total = sum(values) or 1

    drawing = Drawing(440, 260)

    pie = Pie()
    pie.x = 120
    pie.y = 55
    pie.width = 180
    pie.height = 180
    pie.data = list(values)
    pie.labels = list(labels)
    pie.simpleLabels = 0
    pie.sideLabels = 0
    pie.slices.strokeWidth = 2
    pie.slices.strokeColor = colors.white

    palette = [
        HexColor("#3b82f6"), HexColor("#22c55e"), HexColor("#f59e0b"),
        HexColor("#a855f7"), HexColor("#ef4444"), HexColor("#06b6d4"),
        HexColor("#8b5cf6"), HexColor("#f97316")
    ]

    for index, (_, value) in enumerate(numeric_items):
        color = palette[index % len(palette)]
        pie.slices[index].fillColor = color
        pie.slices[index].strokeColor = _darken_color(color)

    drawing.add(pie)

    legend_x = 320
    legend_y = 220
    box_size = 12
    spacing = 22

    for idx, (label, value) in enumerate(numeric_items):
        y = legend_y - idx * spacing
        color = palette[idx % len(palette)]

        rect = Rect(legend_x, y - box_size / 2, box_size, box_size)
        rect.fillColor = color
        rect.strokeColor = colors.white
        rect.strokeWidth = 0.5
        drawing.add(rect)

        percentage = (value / total) * 100
        text = String(
            legend_x + box_size + 8,
            y - 3,
            f"{label}: {value:.1f} ({percentage:.1f}%)"
        )
        text.fontName = "Helvetica"
        text.fontSize = 10
        text.fillColor = HexColor("#1f2937")
        drawing.add(text)

    return drawing


def build_preview_vertical_bar_chart(chart_title: str, data_dict: Dict[str, Any]) -> Optional[Drawing]:
    """Build a vertical bar chart drawing from preview chart data."""
    from reportlab.graphics.shapes import Rect, String, Line

    if not isinstance(data_dict, dict):
        return None

    numeric_items = []
    for label, value in data_dict.items():
        try:
            numeric_value = float(value)
        except (TypeError, ValueError):
            continue
        numeric_items.append((str(label), numeric_value))

    if not numeric_items:
        return None

    labels, raw_values = zip(*numeric_items)
    max_value = max(abs(v) for v in raw_values) or 1

    drawing_width = 480
    drawing_height = 300
    drawing = Drawing(drawing_width, drawing_height)

    left_margin = 60
    right_margin = 40
    bottom_margin = 60
    top_margin = 40

    available_width = drawing_width - left_margin - right_margin
    bar_count = len(labels)
    if bar_count == 0:
        return None

    min_bar_width = 24
    spacing_ratio = 0.5
    total_spacing = (bar_count - 1) * spacing_ratio
    bar_width = available_width / (bar_count + total_spacing)
    bar_width = min(40, max(min_bar_width, bar_width))

    spacing = bar_width * spacing_ratio
    chart_height = drawing_height - top_margin - bottom_margin

    axis = Line(left_margin, bottom_margin, left_margin, bottom_margin + chart_height)
    axis.strokeColor = HexColor("#cbd5f5")
    axis.strokeWidth = 1
    drawing.add(axis)

    baseline = Line(left_margin, bottom_margin, drawing_width - right_margin, bottom_margin)
    baseline.strokeColor = HexColor("#cbd5f5")
    baseline.strokeWidth = 1
    drawing.add(baseline)

    palette = [
        HexColor("#3b82f6"), HexColor("#22c55e"), HexColor("#f59e0b"),
        HexColor("#a855f7"), HexColor("#ef4444"), HexColor("#06b6d4"),
        HexColor("#8b5cf6"), HexColor("#f97316")
    ]

    current_x = left_margin
    for index, (label, value) in enumerate(numeric_items):
        bar_height = 0 if max_value == 0 else (abs(value) / max_value) * chart_height
        color = palette[index % len(palette)]

        bar = Rect(current_x, bottom_margin, bar_width, bar_height)
        bar.fillColor = color
        bar.strokeColor = HexColor("#ffffff")
        bar.strokeWidth = 0.8
        drawing.add(bar)

        value_text = String(
            current_x + bar_width / 2,
            bottom_margin + bar_height + 8,
            f"{value:.1f}" if abs(value) < 1000 else f"{value:,.0f}"
        )
        value_text.fontName = "Helvetica-Bold"
        value_text.fontSize = 10
        value_text.fillColor = HexColor("#1f2937")
        value_text.textAnchor = "middle"
        drawing.add(value_text)

        label_text = String(current_x + bar_width / 2, bottom_margin - 12, label)
        label_text.fontName = "Helvetica"
        label_text.fontSize = 9
        label_text.fillColor = HexColor("#1f2937")
        label_text.textAnchor = "middle"
        drawing.add(label_text)

        current_x += bar_width + spacing

    tick_count = min(4, int(max_value) if max_value > 1 else 1)
    for tick in range(1, tick_count + 1):
        fraction = tick / (tick_count + 1)
        y = bottom_margin + fraction * chart_height
        grid = Line(left_margin, y, drawing_width - right_margin, y)
        grid.strokeColor = HexColor("#e2e8f0")
        grid.strokeWidth = 0.5
        drawing.add(grid)

    return drawing


def generate_pdf_report(user_id: str, user_name: str, tasks: List[Dict[str, Any]],
                       start_date: Optional[str] = None,
                       end_date: Optional[str] = None,
                       status_filter: Optional[List[str]] = None) -> io.BytesIO:
    """
    Generate a PDF report for the given tasks.

    Args:
        user_id: User ID
        user_name: User's display name
        tasks: List of task dictionaries
        start_date: Optional start date filter
        end_date: Optional end date filter
        status_filter: Optional list of status filters

    Returns:
        BytesIO buffer containing the PDF
    """
    # Create a buffer to hold the PDF
    buffer = io.BytesIO()

    # Create the PDF document with better margins
    doc = SimpleDocTemplate(buffer, pagesize=letter,
                           rightMargin=50, leftMargin=50,
                           topMargin=50, bottomMargin=50)

    # Container for PDF elements
    elements = []

    # Styles
    styles = getSampleStyleSheet()

    # Enhanced title style with modern look - bold and prominent
    title_style = ParagraphStyle(
        'CustomTitle',
        parent=styles['Heading1'],
        fontSize=24,
        textColor=HexColor('#0f172a'),
        spaceAfter=10,
        spaceBefore=0,
        alignment=TA_LEFT,
        fontName='Helvetica-Bold',
        leading=28,
        leftIndent=0,
        rightIndent=0
    )

    # Section heading style - bold with more prominent appearance
    heading_style = ParagraphStyle(
        'CustomHeading',
        parent=styles['Heading2'],
        fontSize=16,
        textColor=HexColor('#1e40af'),
        spaceAfter=12,
        spaceBefore=12,
        alignment=TA_LEFT,
        fontName='Helvetica-Bold',
        leftIndent=0,
        rightIndent=0,
        borderPadding=(0, 0, 6, 0)  # Bottom padding for visual separation
    )

    # Info text style
    info_style = ParagraphStyle(
        'InfoStyle',
        parent=styles['Normal'],
        fontSize=10,
        textColor=HexColor('#475569'),
        spaceAfter=8,
        fontName='Helvetica',
        leading=14
    )

    # Branded header with logo (shared across reports)
    elements.extend(build_report_header("Task Progress Report", styles))

    # Report metadata in a clean info box
    metadata_data = [
        ['Staff Member:', user_name],
        ['Report Generated:', datetime.now().strftime('%B %d, %Y at %I:%M %p')]
    ]

    if start_date and end_date:
        metadata_data.append(['Date Range:', f"{start_date} to {end_date}"])
    elif start_date:
        metadata_data.append(['Date Range:', f"From {start_date}"])
    elif end_date:
        metadata_data.append(['Date Range:', f"Until {end_date}"])
    else:
        metadata_data.append(['Date Range:', 'All time'])

    if status_filter and len(status_filter) > 0 and 'All' not in status_filter:
        metadata_data.append(['Status Filter:', ', '.join(status_filter)])

    # Create metadata table with clean styling
    metadata_table = Table(metadata_data, colWidths=[1.5*inch, 4*inch])
    metadata_table.setStyle(TableStyle([
        ('FONTNAME', (0, 0), (0, -1), 'Helvetica-Bold'),
        ('FONTNAME', (1, 0), (1, -1), 'Helvetica'),
        ('FONTSIZE', (0, 0), (-1, -1), 10),
        ('TEXTCOLOR', (0, 0), (0, -1), HexColor('#475569')),
        ('TEXTCOLOR', (1, 0), (1, -1), HexColor('#1e293b')),
        ('ALIGN', (0, 0), (0, -1), 'LEFT'),
        ('ALIGN', (1, 0), (1, -1), 'LEFT'),
        ('VALIGN', (0, 0), (-1, -1), 'MIDDLE'),
        ('BOTTOMPADDING', (0, 0), (-1, -1), 6),
        ('TOPPADDING', (0, 0), (-1, -1), 6),
        ('BACKGROUND', (0, 0), (-1, -1), HexColor('#f8fafc')),
        ('BOX', (0, 0), (-1, -1), 0.5, HexColor('#e2e8f0')),
    ]))
    elements.append(metadata_table)
    elements.append(Spacer(1, 20))

    # Summary statistics in a modern card-style layout
    total_tasks = len(tasks)
    completed_tasks = len([t for t in tasks if t.get('status', '').lower() == 'completed'])
    ongoing_tasks = len([t for t in tasks if t.get('status', '').lower() == 'ongoing'])
    completion_rate = (completed_tasks/total_tasks*100) if total_tasks > 0 else 0

    # Summary section - keep together
    summary_section = []
    summary_heading = Paragraph("Summary", heading_style)
    summary_section.append(summary_heading)
    summary_section.append(Spacer(1, 8))

    # Summary statistics in a grid layout
    summary_data = [
        ['Total Tasks', 'Completed', 'In Progress', 'Completion Rate'],
        [str(total_tasks), str(completed_tasks), str(ongoing_tasks), f"{completion_rate:.1f}%"]
    ]

    summary_table = Table(summary_data, colWidths=[1.3*inch, 1.3*inch, 1.3*inch, 1.5*inch])
    summary_table.setStyle(TableStyle([
        # Header row
        ('FONTNAME', (0, 0), (-1, 0), 'Helvetica-Bold'),
        ('FONTSIZE', (0, 0), (-1, 0), 10),
        ('TEXTCOLOR', (0, 0), (-1, 0), HexColor('#64748b')),
        ('ALIGN', (0, 0), (-1, 0), 'CENTER'),
        ('BOTTOMPADDING', (0, 0), (-1, 0), 8),
        ('TOPPADDING', (0, 0), (-1, 0), 10),

        # Data row
        ('FONTNAME', (0, 1), (-1, 1), 'Helvetica-Bold'),
        ('FONTSIZE', (0, 1), (-1, 1), 18),
        ('TEXTCOLOR', (0, 1), (-1, 1), HexColor('#1e293b')),
        ('ALIGN', (0, 1), (-1, 1), 'CENTER'),
        ('BOTTOMPADDING', (0, 1), (-1, 1), 10),
        ('TOPPADDING', (0, 1), (-1, 1), 5),

        # Styling
        ('BACKGROUND', (0, 0), (-1, -1), HexColor('#ffffff')),
        ('BOX', (0, 0), (-1, -1), 1, HexColor('#e2e8f0')),
        ('LINEBELOW', (0, 0), (-1, 0), 1, HexColor('#e2e8f0')),
        ('GRID', (0, 0), (-1, -1), 0.5, HexColor('#f1f5f9')),
    ]))
    summary_section.append(summary_table)
    summary_section.append(Spacer(1, 20))
    
    elements.append(KeepTogether(summary_section))

    # Add charts if there are tasks - keep charts together with headers
    if tasks:
        # First chart section
        chart1_section = []
        chart_heading = Paragraph("Task Status Distribution", heading_style)
        chart1_section.append(chart_heading)
        chart1_section.append(Spacer(1, 8))

        pie_chart = generate_pie_chart(tasks)
        chart1_section.append(pie_chart)
        chart1_section.append(Spacer(1, 16))
        
        elements.append(KeepTogether(chart1_section))
        
        # Second chart section - separate to allow page break between charts if needed
        chart2_section = []
        bar_chart_heading = Paragraph("Task Status Analysis", heading_style)
        chart2_section.append(bar_chart_heading)
        chart2_section.append(Spacer(1, 8))
        
        # Prepare data for bar chart
        status_counts = Counter(task.get('status') or 'Unknown' for task in tasks)
        bar_chart = generate_bar_chart(dict(status_counts), "Tasks by Status")
        chart2_section.append(bar_chart)
        chart2_section.append(Spacer(1, 24))
        
        elements.append(KeepTogether(chart2_section))

    # Task details table - add space for better flow
    elements.append(Spacer(1, 16))
    table_heading = Paragraph("Task Details", heading_style)
    elements.append(table_heading)
    elements.append(Spacer(1, 8))

    if tasks:
        # Table headers
        table_data = [
            ['Task Title', 'Created Date', 'Status', 'Time on Task']
        ]

        # Track completed task row indices for styling
        completed_rows = []

        # Add task rows
        for idx, task in enumerate(tasks, start=1):  # start=1 because row 0 is header
            # Get created date (assigned date)
            created_date = task.get('created_at', 'N/A')
            if created_date and created_date != 'N/A':
                try:
                    if 'T' in created_date:
                        created_date = datetime.fromisoformat(created_date.replace('Z', '+00:00')).strftime('%Y-%m-%d')
                    else:
                        created_date = datetime.fromisoformat(created_date).strftime('%Y-%m-%d')
                except:
                    created_date = 'N/A'

            # Calculate duration - for completed tasks, use updated_at as completion date
            # For ongoing tasks, calculate from created to now
            task_status = task.get('status', '').lower()
            if task_status == 'completed':
                duration = calculate_duration(
                    task.get('created_at'),
                    task.get('updated_at')
                )
                # Track this row as completed for styling
                completed_rows.append(idx)
            else:
                # For ongoing tasks, calculate duration from creation to now
                try:
                    created_at_str = task.get('created_at')
                    if created_at_str:
                        if 'T' in created_at_str:
                            created_dt = datetime.fromisoformat(created_at_str.replace('Z', '+00:00'))
                        else:
                            created_dt = datetime.fromisoformat(created_at_str)

                        days_elapsed = (datetime.now(timezone.utc) - created_dt).days
                        if days_elapsed == 0:
                            duration = "< 1 day"
                        elif days_elapsed == 1:
                            duration = "1 day"
                        else:
                            duration = f"{days_elapsed} days"
                    else:
                        duration = "N/A"
                except:
                    duration = "N/A"

            table_data.append([
                task.get('title', 'Untitled')[:40],  # Truncate long titles
                created_date,
                task.get('status', 'Unknown'),
                duration
            ])

        # Create table with better proportions (4 columns now)
        table = Table(table_data, colWidths=[3.2*inch, 1.3*inch, 1.1*inch, 1.2*inch])

        # Build table style with conditional formatting
        table_style = [
            # Header row - modern blue gradient look
            ('BACKGROUND', (0, 0), (-1, 0), HexColor('#3b82f6')),
            ('TEXTCOLOR', (0, 0), (-1, 0), colors.white),
            ('ALIGN', (0, 0), (-1, -1), 'LEFT'),
            ('ALIGN', (2, 0), (2, -1), 'CENTER'),  # Status column centered
            ('ALIGN', (3, 0), (3, -1), 'CENTER'),  # Time on Task column centered
            ('FONTNAME', (0, 0), (-1, 0), 'Helvetica-Bold'),
            ('FONTSIZE', (0, 0), (-1, 0), 10),
            ('BOTTOMPADDING', (0, 0), (-1, 0), 10),
            ('TOPPADDING', (0, 0), (-1, 0), 10),

            # Data rows
            ('FONTNAME', (0, 1), (-1, -1), 'Helvetica'),
            ('FONTSIZE', (0, 1), (-1, -1), 9),
            ('TEXTCOLOR', (0, 1), (-1, -1), HexColor('#1e293b')),
            ('TOPPADDING', (0, 1), (-1, -1), 8),
            ('BOTTOMPADDING', (0, 1), (-1, -1), 8),
            ('LEFTPADDING', (0, 0), (-1, -1), 8),
            ('RIGHTPADDING', (0, 0), (-1, -1), 8),

            # Border styling
            ('BOX', (0, 0), (-1, -1), 1, HexColor('#e2e8f0')),
            ('LINEBELOW', (0, 0), (-1, 0), 1.5, HexColor('#2563eb')),
            ('INNERGRID', (0, 1), (-1, -1), 0.5, HexColor('#e2e8f0')),

            # Vertical alignment
            ('VALIGN', (0, 0), (-1, -1), 'MIDDLE'),
        ]

        # Apply alternating row colors for non-completed tasks and green for completed
        for row_idx in range(1, len(table_data)):
            if row_idx in completed_rows:
                # Light green background for completed tasks
                table_style.append(('BACKGROUND', (0, row_idx), (-1, row_idx), HexColor('#d1fae5')))
            else:
                # Alternating white/light gray for other tasks
                bg_color = colors.white if row_idx % 2 == 1 else HexColor('#f8fafc')
                table_style.append(('BACKGROUND', (0, row_idx), (-1, row_idx), bg_color))

        table.setStyle(TableStyle(table_style))

        elements.append(table)
    else:
        # No tasks message with better styling
        no_tasks_style = ParagraphStyle(
            'NoTasks',
            parent=styles['Normal'],
            fontSize=11,
            textColor=HexColor('#64748b'),
            alignment=TA_CENTER,
            spaceAfter=20
        )
        no_tasks_text = Paragraph("No tasks found matching the selected criteria.", no_tasks_style)
        elements.append(Spacer(1, 20))
        elements.append(no_tasks_text)
        elements.append(Spacer(1, 20))

    # Build PDF
    doc.build(elements)

    # Reset buffer position to beginning
    buffer.seek(0)

    return buffer


def generate_project_pdf_report(report_data: Dict[str, Any]) -> io.BytesIO:
    """
    Generate a PDF report for a project.

    Args:
        report_data: Dictionary containing project report data

    Returns:
        BytesIO buffer containing the PDF
    """
    # Create a buffer to hold the PDF
    buffer = io.BytesIO()

    # Create the PDF document
    doc = SimpleDocTemplate(buffer, pagesize=letter,
                           rightMargin=50, leftMargin=50,
                           topMargin=50, bottomMargin=50)

    # Container for PDF elements
    elements = []

    # Styles
    styles = getSampleStyleSheet()

    # Title style
    title_style = ParagraphStyle(
        'CustomTitle',
        parent=styles['Heading1'],
        fontSize=24,
        textColor=HexColor('#0f172a'),
        spaceAfter=10,
        spaceBefore=0,
        alignment=TA_LEFT,
        fontName='Helvetica-Bold',
        leading=28,
        leftIndent=0,
        rightIndent=0
    )

    # Heading style
    heading_style = ParagraphStyle(
        'CustomHeading',
        parent=styles['Heading2'],
        fontSize=16,
        textColor=HexColor('#1e40af'),
        spaceAfter=12,
        spaceBefore=12,
        alignment=TA_LEFT,
        fontName='Helvetica-Bold',
        leftIndent=0,
        rightIndent=0,
        borderPadding=(0, 0, 6, 0)
    )

    # Load logo
    from reportlab.graphics.shapes import Line, Drawing as ShapeDrawing
    from svglib.svglib import svg2rlg

    logo_path = os.path.join(os.path.dirname(__file__), 'taskio-logo.svg')
    logo = None
    if os.path.exists(logo_path):
        try:
            logo_drawing = svg2rlg(logo_path)
            scale_factor = 0.35
            logo_drawing.width = logo_drawing.width * scale_factor
            logo_drawing.height = logo_drawing.height * scale_factor
            logo_drawing.scale(scale_factor, scale_factor)
            logo = logo_drawing
        except Exception as e:
            logger.warning(f"Could not load logo: {e}")

    # Create header table
    if logo:
        header_data = [[
            Paragraph("Project Report", title_style),
            logo
        ]]
        header_table = Table(header_data, colWidths=[4*inch, 2.5*inch])
        header_table.setStyle(TableStyle([
            ('VALIGN', (0, 0), (-1, -1), 'TOP'),
            ('ALIGN', (0, 0), (0, 0), 'LEFT'),
            ('ALIGN', (1, 0), (1, 0), 'RIGHT'),
            ('TOPPADDING', (0, 0), (-1, -1), 0),
            ('BOTTOMPADDING', (0, 0), (-1, -1), 0),
            ('LEFTPADDING', (0, 0), (-1, -1), 0),
            ('RIGHTPADDING', (0, 0), (-1, -1), 0),
        ]))
    else:
        header_data = [[
            Paragraph("Project Report", title_style),
            Paragraph('<font name="Helvetica-Bold" size="16" color="#3b82f6">TASKIO</font><br/><font name="Helvetica" size="10" color="#64748b">PROJECT MANAGEMENT</font>',
                     ParagraphStyle('Logo', alignment=TA_RIGHT, leading=14))
        ]]
        header_table = Table(header_data, colWidths=[4*inch, 2.5*inch])
        header_table.setStyle(TableStyle([
            ('VALIGN', (0, 0), (-1, -1), 'TOP'),
            ('ALIGN', (0, 0), (0, 0), 'LEFT'),
            ('ALIGN', (1, 0), (1, 0), 'RIGHT'),
            ('TOPPADDING', (0, 0), (-1, -1), 0),
            ('BOTTOMPADDING', (0, 0), (-1, -1), 0),
            ('LEFTPADDING', (0, 0), (-1, -1), 0),
            ('RIGHTPADDING', (0, 0), (-1, -1), 0),
        ]))

    elements.append(header_table)
    elements.append(Spacer(1, 8))

    # Horizontal line
    line_drawing = ShapeDrawing(500, 3)
    line = Line(0, 0, 500, 0)
    line.strokeColor = HexColor('#3b82f6')
    line.strokeWidth = 3
    line_drawing.add(line)
    elements.append(line_drawing)
    elements.append(Spacer(1, 18))

    # Project Overview
    project = report_data['project']
    overview_data = [
        ['Project Name:', project['name']],
        ['Project Owner:', project['owner']],
        ['Start Date:', project['created_date']],
        ['Due Date:', project['due_date']],
        ['Description:', project['description'] or 'No description']
    ]

    overview_table = Table(overview_data, colWidths=[1.5*inch, 4.5*inch])
    overview_table.setStyle(TableStyle([
        ('FONTNAME', (0, 0), (0, -1), 'Helvetica-Bold'),
        ('FONTNAME', (1, 0), (1, -1), 'Helvetica'),
        ('FONTSIZE', (0, 0), (-1, -1), 10),
        ('TEXTCOLOR', (0, 0), (0, -1), HexColor('#475569')),
        ('TEXTCOLOR', (1, 0), (1, -1), HexColor('#1e293b')),
        ('ALIGN', (0, 0), (0, -1), 'LEFT'),
        ('ALIGN', (1, 0), (1, -1), 'LEFT'),
        ('VALIGN', (0, 0), (-1, -1), 'TOP'),
        ('BOTTOMPADDING', (0, 0), (-1, -1), 6),
        ('TOPPADDING', (0, 0), (-1, -1), 6),
        ('BACKGROUND', (0, 0), (-1, -1), HexColor('#f8fafc')),
        ('BOX', (0, 0), (-1, -1), 0.5, HexColor('#e2e8f0')),
    ]))
    elements.append(overview_table)
    elements.append(Spacer(1, 20))

    # Summary statistics with pie chart - keep together
    summary_section = []
    summary = report_data['summary']
    summary_heading = Paragraph("Project Performance Summary", heading_style)
    summary_section.append(summary_heading)
    summary_section.append(Spacer(1, 12))

    # Calculate overdue count from task groups
    overdue_count = len(report_data['task_groups'].get('Overdue', []))

    # Create pie chart for task distribution
    from reportlab.graphics.charts.piecharts import Pie
    from reportlab.graphics.shapes import Drawing, Rect, String

    # Prepare pie chart data
    pie_labels = []
    pie_data = []
    pie_colors = []

    if overdue_count > 0:
        pie_labels.append('Overdue')
        pie_data.append(overdue_count)
        pie_colors.append(HexColor('#ef4444'))

    if summary['completed_tasks'] > 0:
        pie_labels.append('Completed')
        pie_data.append(summary['completed_tasks'])
        pie_colors.append(HexColor('#22c55e'))

    if summary['ongoing_tasks'] > 0:
        pie_labels.append('In Progress')
        pie_data.append(summary['ongoing_tasks'])
        pie_colors.append(HexColor('#3b82f6'))

    if summary['under_review_tasks'] > 0:
        pie_labels.append('Under Review')
        pie_data.append(summary['under_review_tasks'])
        pie_colors.append(HexColor('#a855f7'))

    # Create pie chart with legend below
    pie_drawing = Drawing(240, 280)  # Increased height to accommodate legend below
    pie = Pie()
    pie.x = 50  # Centered horizontally
    pie.y = 130  # Moved up to make room for legend below
    pie.width = 140
    pie.height = 140
    pie.data = pie_data if pie_data else [1]  # Show single slice if no data
    pie.slices.strokeWidth = 2
    pie.slices.strokeColor = colors.white
    pie.simpleLabels = 0
    pie.sideLabels = 0

    # Apply colors
    if pie_data:
        for i, color in enumerate(pie_colors):
            pie.slices[i].fillColor = color
    else:
        pie.slices[0].fillColor = HexColor('#e5e7eb')

    pie_drawing.add(pie)

    # Add legend below the pie chart
    legend_x = 20  # Left aligned
    legend_start_y = 100  # Below the pie chart
    box_size = 10
    spacing = 20

    for i, (label, count) in enumerate(zip(pie_labels, pie_data)):
        y_pos = legend_start_y - (i * spacing)

        # Color box
        rect = Rect(legend_x, y_pos - box_size/2, box_size, box_size)
        rect.fillColor = pie_colors[i]
        rect.strokeColor = colors.whitesmoke
        rect.strokeWidth = 0.5
        pie_drawing.add(rect)

        # Label text
        text = String(legend_x + box_size + 5, y_pos - 3, f"{label}: {count}")
        text.fontSize = 9
        text.fillColor = HexColor('#1e293b')
        text.fontName = 'Helvetica'
        pie_drawing.add(text)

    # Statistics table
    stats_data = [
        ['Total Tasks', str(summary['total_tasks'])],
        ['Overdue', str(overdue_count)],
        ['Completed', str(summary['completed_tasks'])],
        ['In Progress', str(summary['ongoing_tasks'])],
        ['Under Review', str(summary['under_review_tasks'])],
        ['Completion Rate', f"{summary['completion_rate']}%"]
    ]

    stats_table = Table(stats_data, colWidths=[1.6*inch, 1*inch])
    stats_table.setStyle(TableStyle([
        ('FONTNAME', (0, 0), (0, -1), 'Helvetica-Bold'),
        ('FONTNAME', (1, 0), (1, -1), 'Helvetica-Bold'),
        ('FONTSIZE', (0, 0), (-1, -1), 11),
        ('TEXTCOLOR', (0, 0), (0, -1), HexColor('#475569')),
        ('TEXTCOLOR', (1, 0), (1, -1), HexColor('#1e293b')),
        ('ALIGN', (0, 0), (0, -1), 'LEFT'),
        ('ALIGN', (1, 0), (1, -1), 'CENTER'),
        ('VALIGN', (0, 0), (-1, -1), 'MIDDLE'),
        ('BOTTOMPADDING', (0, 0), (-1, -1), 8),
        ('TOPPADDING', (0, 0), (-1, -1), 8),
        ('LEFTPADDING', (0, 0), (-1, -1), 12),
        ('RIGHTPADDING', (0, 0), (-1, -1), 12),
        ('BACKGROUND', (0, 0), (-1, -1), HexColor('#f8fafc')),
        ('BOX', (0, 0), (-1, -1), 0.5, HexColor('#e2e8f0')),
        ('LINEAFTER', (0, 0), (0, -1), 0.5, HexColor('#e2e8f0')),
        ('INNERGRID', (0, 0), (-1, -1), 0.5, HexColor('#e2e8f0')),
    ]))

    # Combine pie chart and stats in a single row
    summary_combined = Table([[pie_drawing, stats_table]], colWidths=[2.8*inch, 2.8*inch])
    summary_combined.setStyle(TableStyle([
        ('VALIGN', (0, 0), (-1, -1), 'TOP'),
        ('ALIGN', (0, 0), (0, 0), 'CENTER'),
        ('ALIGN', (1, 0), (1, 0), 'LEFT'),
        ('LEFTPADDING', (0, 0), (-1, -1), 0),
        ('RIGHTPADDING', (0, 0), (-1, -1), 0),
        ('TOPPADDING', (0, 0), (-1, -1), 0),
        ('BOTTOMPADDING', (0, 0), (-1, -1), 0),
    ]))

    summary_section.append(summary_combined)
    summary_section.append(Spacer(1, 20))
    
    elements.append(KeepTogether(summary_section))

    # Team performance - keep together
    if report_data['team_performance']:
        team_section = []
        team_heading = Paragraph("Team Member Performance", heading_style)
        team_section.append(team_heading)
        team_section.append(Spacer(1, 8))

        requesting_user_name = report_data.get('requesting_user_name')
        team_data = [['Team Member', 'Department', 'Total Tasks', 'Completed', 'Completion Rate']]

        for member in report_data['team_performance']:
            member_name = member['member']
            # Add (me) if this is the requesting user
            if requesting_user_name and member_name == requesting_user_name:
                member_name = f"{member_name} (me)"

            team_data.append([
                member_name,
                member.get('department', 'N/A'),
                str(member['total']),
                str(member['completed']),
                f"{member['rate']}%"
            ])

        team_table = Table(team_data, colWidths=[1.8*inch, 1.4*inch, 1*inch, 1*inch, 1.2*inch])
        team_table.setStyle(TableStyle([
            ('BACKGROUND', (0, 0), (-1, 0), HexColor('#3b82f6')),
            ('TEXTCOLOR', (0, 0), (-1, 0), colors.white),
            ('ALIGN', (0, 0), (-1, -1), 'LEFT'),
            ('ALIGN', (1, 0), (-1, -1), 'CENTER'),
            ('FONTNAME', (0, 0), (-1, 0), 'Helvetica-Bold'),
            ('FONTSIZE', (0, 0), (-1, 0), 10),
            ('BOTTOMPADDING', (0, 0), (-1, 0), 10),
            ('TOPPADDING', (0, 0), (-1, 0), 10),
            ('FONTNAME', (0, 1), (-1, -1), 'Helvetica'),
            ('FONTSIZE', (0, 1), (-1, -1), 9),
            ('TEXTCOLOR', (0, 1), (-1, -1), HexColor('#1e293b')),
            ('TOPPADDING', (0, 1), (-1, -1), 8),
            ('BOTTOMPADDING', (0, 1), (-1, -1), 8),
            ('LEFTPADDING', (0, 0), (-1, -1), 8),
            ('RIGHTPADDING', (0, 0), (-1, -1), 8),
            ('BOX', (0, 0), (-1, -1), 1, HexColor('#e2e8f0')),
            ('LINEBELOW', (0, 0), (-1, 0), 1.5, HexColor('#2563eb')),
            ('INNERGRID', (0, 1), (-1, -1), 0.5, HexColor('#e2e8f0')),
            ('VALIGN', (0, 0), (-1, -1), 'MIDDLE'),
        ]))

        # Alternating row colors and highlight current user
        for row_idx in range(1, len(team_data)):
            member_in_row = report_data['team_performance'][row_idx - 1]['member']

            # Highlight the requesting user's row in blue
            if requesting_user_name and member_in_row == requesting_user_name:
                team_table.setStyle(TableStyle([
                    ('BACKGROUND', (0, row_idx), (-1, row_idx), HexColor('#dbeafe')),
                    ('TEXTCOLOR', (0, row_idx), (-1, row_idx), HexColor('#1e40af')),
                    ('FONTNAME', (0, row_idx), (-1, row_idx), 'Helvetica-Bold'),
                ]))
            else:
                bg_color = colors.white if row_idx % 2 == 1 else HexColor('#f8fafc')
                team_table.setStyle(TableStyle([
                    ('BACKGROUND', (0, row_idx), (-1, row_idx), bg_color)
                ]))

<<<<<<< HEAD
        team_section.append(team_table)
        team_section.append(Spacer(1, 20))
        
        elements.append(KeepTogether(team_section))
        
    # Task breakdown - add space instead of page break
    task_breakdown_section = []
    task_breakdown_section.append(Spacer(1, 30))
=======
        elements.append(team_table)
        elements.append(Spacer(1, 20))

    # My Tasks and Other Tasks sections - new page
    if report_data.get('requesting_user_id') and (report_data.get('my_tasks') or report_data.get('other_tasks')):
        elements.append(PageBreak())

        # Helper function to create task table
        def create_task_table(task_list, title):
            if not task_list:
                return None

            section_heading = Paragraph(title, heading_style)
            task_data = [['Task Title', 'Assignee', 'Status', 'Priority', 'Due Date']]

            for task in task_list:
                priority = task.get('priority', 'N/A')
                if priority != 'N/A':
                    try:
                        priority = f"{int(priority)}/10"
                    except:
                        priority = 'N/A'

                due_date = task.get('due_date') or task.get('dueDate') or 'N/A'
                if due_date != 'N/A':
                    try:
                        if 'T' in due_date:
                            due_date = datetime.fromisoformat(due_date.replace('Z', '+00:00')).strftime('%b %d, %Y')
                        else:
                            due_date = datetime.fromisoformat(due_date).strftime('%b %d, %Y')
                    except:
                        due_date = 'N/A'

                task_data.append([
                    task.get('title', 'Untitled')[:40],  # Truncate long titles
                    (task.get('assignee_name') or task.get('owner_name') or 'Unassigned')[:20],
                    task.get('status', 'Unknown'),
                    priority,
                    due_date
                ])

            task_table = Table(task_data, colWidths=[2.2*inch, 1.3*inch, 1*inch, 0.8*inch, 1.1*inch])
            task_table.setStyle(TableStyle([
                ('BACKGROUND', (0, 0), (-1, 0), HexColor('#3b82f6')),
                ('TEXTCOLOR', (0, 0), (-1, 0), colors.white),
                ('ALIGN', (0, 0), (-1, -1), 'LEFT'),
                ('ALIGN', (2, 0), (-1, -1), 'CENTER'),
                ('FONTNAME', (0, 0), (-1, 0), 'Helvetica-Bold'),
                ('FONTSIZE', (0, 0), (-1, 0), 9),
                ('BOTTOMPADDING', (0, 0), (-1, 0), 8),
                ('TOPPADDING', (0, 0), (-1, 0), 8),
                ('FONTNAME', (0, 1), (-1, -1), 'Helvetica'),
                ('FONTSIZE', (0, 1), (-1, -1), 8),
                ('TEXTCOLOR', (0, 1), (-1, -1), HexColor('#1e293b')),
                ('TOPPADDING', (0, 1), (-1, -1), 6),
                ('BOTTOMPADDING', (0, 1), (-1, -1), 6),
                ('LEFTPADDING', (0, 0), (-1, -1), 6),
                ('RIGHTPADDING', (0, 0), (-1, -1), 6),
                ('BOX', (0, 0), (-1, -1), 1, HexColor('#e2e8f0')),
                ('LINEBELOW', (0, 0), (-1, 0), 1.5, HexColor('#2563eb')),
                ('INNERGRID', (0, 1), (-1, -1), 0.5, HexColor('#e2e8f0')),
                ('VALIGN', (0, 0), (-1, -1), 'MIDDLE'),
            ]))

            # Alternating row colors
            for row_idx in range(1, len(task_data)):
                bg_color = colors.white if row_idx % 2 == 1 else HexColor('#f8fafc')
                task_table.setStyle(TableStyle([
                    ('BACKGROUND', (0, row_idx), (-1, row_idx), bg_color)
                ]))

            return [section_heading, Spacer(1, 8), task_table, Spacer(1, 20)]

        # Add My Tasks section
        my_tasks = report_data.get('my_tasks', [])
        if my_tasks:
            my_tasks_elements = create_task_table(my_tasks, f"My Tasks ({len(my_tasks)})")
            if my_tasks_elements:
                for elem in my_tasks_elements:
                    elements.append(elem)

        # Add Other Tasks section
        other_tasks = report_data.get('other_tasks', [])
        if other_tasks:
            other_tasks_elements = create_task_table(other_tasks, f"Other Tasks ({len(other_tasks)})")
            if other_tasks_elements:
                for elem in other_tasks_elements:
                    elements.append(elem)

    # Task breakdown - new page
    elements.append(PageBreak())
>>>>>>> 46b33569
    tasks_heading = Paragraph("Task Breakdown by Status", heading_style)
    task_breakdown_section.append(tasks_heading)
    task_breakdown_section.append(Spacer(1, 8))
    
    elements.append(KeepTogether(task_breakdown_section))

    # Iterate through task groups - each status group separately
    task_groups = report_data['task_groups']
    for status, tasks in task_groups.items():
        if not tasks:
            continue

        task_status_section = []
        # Status section header
        status_para = Paragraph(f"<b>{status}</b> ({len(tasks)} tasks)",
                               ParagraphStyle('StatusHeader', fontSize=12, textColor=HexColor('#1e293b'), spaceAfter=8))
        task_status_section.append(status_para)

        # Tasks table
        task_data = [['Task Title', 'Assignee', 'Priority', 'Due Date']]
        for task in tasks:
            assignee = task.get('assignee_name') or task.get('owner_name') or 'Unassigned'
            priority = task.get('priority', 'N/A')
            if priority != 'N/A':
                try:
                    priority = f"{int(priority)} / 10"
                except:
                    pass

            due_date = task.get('dueDate') or task.get('due_date') or 'N/A'
            if due_date != 'N/A':
                try:
                    if 'T' in due_date:
                        due_date = datetime.fromisoformat(due_date.replace('Z', '+00:00')).strftime('%Y-%m-%d')
                    else:
                        due_date = datetime.fromisoformat(due_date).strftime('%Y-%m-%d')
                except:
                    pass

            task_data.append([
                task.get('title', 'Untitled')[:40],
                assignee,
                priority,
                due_date
            ])

        task_table = Table(task_data, colWidths=[3*inch, 1.5*inch, 1*inch, 1.1*inch])
        task_table.setStyle(TableStyle([
            ('BACKGROUND', (0, 0), (-1, 0), HexColor('#e5e7eb')),
            ('TEXTCOLOR', (0, 0), (-1, 0), HexColor('#1e293b')),
            ('ALIGN', (0, 0), (-1, -1), 'LEFT'),
            ('ALIGN', (2, 0), (2, -1), 'CENTER'),
            ('ALIGN', (3, 0), (3, -1), 'CENTER'),
            ('FONTNAME', (0, 0), (-1, 0), 'Helvetica-Bold'),
            ('FONTSIZE', (0, 0), (-1, 0), 9),
            ('BOTTOMPADDING', (0, 0), (-1, 0), 8),
            ('TOPPADDING', (0, 0), (-1, 0), 8),
            ('FONTNAME', (0, 1), (-1, -1), 'Helvetica'),
            ('FONTSIZE', (0, 1), (-1, -1), 8),
            ('TEXTCOLOR', (0, 1), (-1, -1), HexColor('#1e293b')),
            ('TOPPADDING', (0, 1), (-1, -1), 6),
            ('BOTTOMPADDING', (0, 1), (-1, -1), 6),
            ('LEFTPADDING', (0, 0), (-1, -1), 6),
            ('RIGHTPADDING', (0, 0), (-1, -1), 6),
            ('BOX', (0, 0), (-1, -1), 0.5, HexColor('#e2e8f0')),
            ('INNERGRID', (0, 0), (-1, -1), 0.25, HexColor('#f1f5f9')),
            ('VALIGN', (0, 0), (-1, -1), 'MIDDLE'),
        ]))

        # Alternating row colors
        for row_idx in range(1, len(task_data)):
            bg_color = colors.white if row_idx % 2 == 1 else HexColor('#f8fafc')
            task_table.setStyle(TableStyle([
                ('BACKGROUND', (0, row_idx), (-1, row_idx), bg_color)
            ]))

        task_status_section.append(task_table)
        task_status_section.append(Spacer(1, 16))
        
        # Keep each status section together, but allow page breaks between different status sections
        elements.append(KeepTogether(task_status_section))    # Footer
    footer_style = ParagraphStyle(
        'Footer',
        parent=styles['Normal'],
        fontSize=9,
        textColor=HexColor('#6b7280'),
        alignment=TA_CENTER
    )
    footer_text = Paragraph(f"Report generated at: {report_data['generated_at']}", footer_style)
    elements.append(Spacer(1, 20))
    elements.append(footer_text)

    # Build PDF
    doc.build(elements)

    # Reset buffer position
    buffer.seek(0)

    return buffer

def build_report_header(title: str, styles) -> List[Any]:
    """Construct a reusable report header with logo branding."""
    header_elements: List[Any] = []

    title_style = ParagraphStyle(
        'ReportTitle',
        parent=styles['Heading1'],
        fontSize=24,
        textColor=HexColor('#0f172a'),
        spaceAfter=10,
        spaceBefore=0,
        alignment=TA_LEFT,
        fontName='Helvetica-Bold',
        leading=28
    )

    logo_path = os.path.join(os.path.dirname(__file__), 'taskio-logo.svg')
    logo = None
    if os.path.exists(logo_path) and svg2rlg:
        try:
            logo_drawing = svg2rlg(logo_path)
            scale_factor = 0.35
            logo_drawing.width = logo_drawing.width * scale_factor
            logo_drawing.height = logo_drawing.height * scale_factor
            logo_drawing.scale(scale_factor, scale_factor)
            logo = logo_drawing
        except Exception as exc:
            logger.warning(f"Could not load logo: {exc}")

    if logo:
        header_data = [[Paragraph(title, title_style), logo]]
    else:
        fallback_style = ParagraphStyle('LogoFallback', parent=styles['Normal'], alignment=TA_RIGHT, leading=14)
        fallback_markup = (
            '<font name="Helvetica-Bold" size="16" color="#3b82f6">TASKIO</font>'
            '<br/><font name="Helvetica" size="10" color="#64748b">PROJECT MANAGEMENT</font>'
        )
        header_data = [[Paragraph(title, title_style), Paragraph(fallback_markup, fallback_style)]]

    header_table = Table(header_data, colWidths=[4 * inch, 2.5 * inch])
    header_table.setStyle(TableStyle([
        ('VALIGN', (0, 0), (-1, -1), 'TOP'),
        ('ALIGN', (0, 0), (0, 0), 'LEFT'),
        ('ALIGN', (1, 0), (1, 0), 'RIGHT'),
        ('TOPPADDING', (0, 0), (-1, -1), 0),
        ('BOTTOMPADDING', (0, 0), (-1, -1), 0),
        ('LEFTPADDING', (0, 0), (-1, -1), 0),
        ('RIGHTPADDING', (0, 0), (-1, -1), 0),
    ]))

    header_elements.append(header_table)
    header_elements.append(Spacer(1, 8))

    line_drawing = Drawing(500, 3)
    header_line = Line(0, 0, 500, 0)
    header_line.strokeColor = HexColor('#3b82f6')
    header_line.strokeWidth = 3
    line_drawing.add(header_line)

    header_elements.append(line_drawing)
    header_elements.append(Spacer(1, 18))

    return header_elements

class UserRole(Enum):
    STAFF = "Staff"
    MANAGER = "Manager"
    DIRECTOR = "Director"
    HR = "HR"

class ReportType(Enum):
    INDIVIDUAL = "individual"
    TEAM = "team"
    DEPARTMENT = "department"
    ORGANIZATION = "organization"

def get_user_details(user_id: str) -> Dict[str, Any]:
    """Fetch user details from Supabase."""
    if not user_id or user_id == 'None':
        logger.warning(f"Invalid user_id provided: {user_id}")
        return None
    try:
        response = supabase.table('user').select('*').eq('user_id', user_id).execute()
        if response.data:
            return response.data[0]
        return None
    except Exception as e:
        logger.error(f"Error fetching user details: {e}")
        return None

def get_team_members(department: str, superior_id: str = None) -> List[Dict[str, Any]]:
    """Fetch team members based on department and/or superior."""
    try:
        query = supabase.table('user').select('*').eq('department', department)
        if superior_id:
            query = query.eq('superior', superior_id)
        response = query.execute()
        return response.data
    except Exception as e:
        logger.error(f"Error fetching team members: {e}")
        return []

def get_all_departments() -> List[str]:
    """Fetch all unique departments."""
    try:
        response = supabase.table('user').select('department').eq('is_active', True).execute()
        # Filter out empty, null, or None departments
        departments = list(set([
            user['department'] for user in response.data 
            if user.get('department') and user['department'].strip()
        ]))
        return sorted(departments)  # Return sorted list for consistency
    except Exception as e:
        logger.error(f"Error fetching departments: {e}")
        return []

def validate_report_access(requesting_user: Dict[str, Any], report_data: Dict[str, Any]) -> bool:
    """
    Validate if user has access to generate the requested report type.
    Hierarchical access: HR > Director > Manager > Staff
    """
    user_role = requesting_user.get('role')
    report_type = report_data.get('report_type', 'individual')
    
    logger.info(f"Validating access - User: {requesting_user.get('name')} ({user_role}), Report: {report_type}")
    logger.info(f"User details: {requesting_user}")
    logger.info(f"Report data: {report_data}")
    
    # HR has access to ALL report types and can generate reports for anyone
    if user_role == UserRole.HR.value:
        logger.info("HR user - access granted to all reports")
        return True
    
    # Director can generate: individual, team, department reports
    elif user_role == UserRole.DIRECTOR.value:
        if report_type == ReportType.INDIVIDUAL.value:
            # Directors can generate individual reports for themselves or anyone in their department
            target_user_id = report_data.get('user_id')
            if target_user_id == requesting_user.get('user_id'):
                logger.info("Director generating own individual report - access granted")
                return True
            
            # Check if target user is in director's department
            target_user = get_user_details(target_user_id)
            if target_user and target_user.get('department') == requesting_user.get('department'):
                logger.info("Director generating individual report for department member - access granted")
                return True
            
            logger.warning(f"Director cannot generate individual report for user outside department")
            return False
            
        elif report_type == ReportType.TEAM.value:
            # Directors can generate team reports for teams in their department
            logger.info("Director generating team report - access granted")
            return True
            
        elif report_type == ReportType.DEPARTMENT.value:
            # Directors can generate department reports for their own department
            target_department = report_data.get('department')
            if not target_department or target_department == requesting_user.get('department'):
                logger.info("Director generating department report - access granted")
                return True
            
            logger.warning(f"Director cannot generate department report for other departments")
            return False
            
        elif report_type == ReportType.ORGANIZATION.value:
            logger.warning("Director cannot generate organization reports")
            return False
    
    # Manager can generate: individual, team reports
    elif user_role == UserRole.MANAGER.value:
        if report_type == ReportType.INDIVIDUAL.value:
            # Managers can generate individual reports for themselves or their direct reports
            target_user_id = report_data.get('user_id')
            if target_user_id == requesting_user.get('user_id'):
                logger.info("Manager generating own individual report - access granted")
                return True
            
            # Check if target user reports to this manager
            target_user = get_user_details(target_user_id)
            if target_user and target_user.get('superior') == requesting_user.get('user_id'):
                logger.info("Manager generating individual report for subordinate - access granted")
                return True
            
            logger.warning(f"Manager cannot generate individual report for non-subordinate")
            return False
            
        elif report_type == ReportType.TEAM.value:
            # Managers can generate team reports for their own team
            logger.info("Manager generating team report - access granted")
            return True
            
        elif report_type in [ReportType.DEPARTMENT.value, ReportType.ORGANIZATION.value]:
            logger.warning(f"Manager cannot generate {report_type} reports")
            return False
    
    # Staff can only generate individual reports for themselves
    elif user_role == UserRole.STAFF.value:
        if report_type == ReportType.INDIVIDUAL.value:
            target_user_id = report_data.get('user_id')
            if target_user_id == requesting_user.get('user_id'):
                logger.info("Staff generating own individual report - access granted")
                return True
            
            logger.warning("Staff can only generate their own individual reports")
            return False
            
        else:
            logger.warning(f"Staff cannot generate {report_type} reports")
            return False

    # Handle case where user might not have a role set or has an unknown role
    elif not user_role:
        logger.warning("User has no role defined - checking if it's a basic individual report")
        # Allow individual reports if the user is requesting their own data
        if report_type == ReportType.INDIVIDUAL.value:
            target_user_id = report_data.get('user_id')
            if target_user_id == requesting_user.get('user_id'):
                logger.info("User with no role generating own individual report - access granted")
                return True
        logger.warning("User with no role cannot generate reports except their own individual report")
        return False
    
    logger.warning(f"Unknown role or unauthorized access: {user_role}")
    return False

def fetch_tasks_for_multiple_users(user_ids: List[str], start_date: Optional[str] = None,
                                   end_date: Optional[str] = None,
                                   status_filter: Optional[List[str]] = None) -> List[Dict[str, Any]]:
    """Fetch tasks for multiple users."""
    all_tasks = []
    for user_id in user_ids:
        try:
            tasks = fetch_tasks_for_user(user_id, start_date, end_date, status_filter)
            all_tasks.extend(tasks)
        except Exception as e:
            logger.warning(f"Failed to fetch tasks for user {user_id}: {e}")
    return all_tasks

def generate_report_preview_data(requesting_user: Dict[str, Any], report_type: str, 
                               data: Dict[str, Any], start_date: Optional[str] = None,
                               end_date: Optional[str] = None, 
                               status_filter: Optional[List[str]] = None) -> Dict[str, Any]:
    """Generate preview data for reports with enhanced chart information."""
    
    user_role = requesting_user.get('role')
    requesting_user_id = requesting_user.get('user_id')
    
    preview_data = {
        'report_type': report_type,
        'user_role': user_role,
        'generated_by': requesting_user.get('name', 'Unknown'),
        'generated_at': datetime.now().isoformat(),
        'filters': {
            'start_date': start_date,
            'end_date': end_date,
            'status_filter': status_filter
        },
        'charts': [],
        'summary': {},
        'detailed_data': {}
    }
    
    trend_granularity = data.get('trend_granularity', 'monthly')
    if trend_granularity not in {'daily', 'weekly', 'monthly'}:
        trend_granularity = 'monthly'
    preview_data['filters']['trend_granularity'] = trend_granularity

    if report_type == ReportType.INDIVIDUAL.value:
        # Individual report
        target_user_id = data.get('user_id', requesting_user_id)
        if not target_user_id:
            target_user_id = requesting_user_id
        target_user = get_user_details(target_user_id) if target_user_id != requesting_user_id else requesting_user
        
        tasks = fetch_tasks_for_user(target_user_id, start_date, end_date, status_filter)
        
        # Calculate individual metrics
        task_status_count = Counter([task.get('status') or 'Unknown' for task in tasks])
        raw_priority_count = Counter([task.get('priority') or 'Unknown' for task in tasks])

        # Normalise priority distribution on a 1–10 scale
        priority_distribution = {str(i): 0 for i in range(1, 11)}
        unspecified_priority = 0

        for priority_value, count in raw_priority_count.items():
            try:
                priority_int = int(priority_value)
            except (TypeError, ValueError):
                priority_int = None

            if priority_int is not None and 1 <= priority_int <= 10:
                priority_distribution[str(priority_int)] += count
            else:
                unspecified_priority += count

        completion_hours = [
            task.get('completion_time_hours') for task in tasks
            if task.get('completion_time_hours') is not None
        ]
        avg_completion_time_hours = (
            sum(completion_hours) / len(completion_hours)
            if completion_hours else 0
        )
        total_time_spent_hours = sum(completion_hours)
        
        # Convert to days
        avg_completion_time_days = avg_completion_time_hours / 24
        total_time_spent_days = total_time_spent_hours / 24

        preview_data['summary'] = {
            'target_user': target_user.get('name', 'Unknown') if target_user else 'Unknown',
            'total_tasks': len(tasks),
            'completed_tasks': task_status_count.get('Completed', 0),
            'in_progress_tasks': task_status_count.get('Ongoing', 0),  # Fixed: Ongoing status
            'pending_tasks': task_status_count.get('Under Review', 0),  # Fixed: Under Review status
            'overdue_tasks': len([t for t in tasks if is_task_overdue(t)]),
            'avg_completion_time_days': avg_completion_time_days,
            'total_time_spent_days': total_time_spent_days
        }
        
        # Charts for individual report
        preview_data['charts'] = [
            {
                'type': 'pie',
                'title': 'Task Status Distribution',
                'data': dict(task_status_count)
            },
            {
                'type': 'bar_vertical',
                'title': 'Task Priority Distribution (1 = Low, 10 = High)',
                'data': priority_distribution
            }
        ]
        
        preview_data['detailed_data']['tasks'] = tasks[:20]  # Up to 20 tasks for detailed report
        
    elif report_type == ReportType.TEAM.value:
        # Team report with member analysis
        tasks_by_scope: Dict[str, List[Dict[str, Any]]] = {}
        team_members_data: List[Dict[str, Any]] = []
        team_comparison_data: List[Dict[str, Any]] = []
        team_summaries: List[Dict[str, Any]] = []

        def append_member_snapshot(member_id: str, team_label: str):
            member_details = get_user_details(member_id)
            if not member_details:
                return

            member_tasks = fetch_tasks_for_user(member_id, start_date, end_date, status_filter)
            status_counts = Counter([task.get('status') or 'Unknown' for task in member_tasks])

            team_members_data.append({
                'user_id': member_id,
                'name': member_details.get('name', 'Unknown'),
                'team_name': team_label,
                'total_tasks': len(member_tasks),
                'completed': status_counts.get('Completed', 0),
                'in_progress': status_counts.get('In Progress', 0),
                'pending': status_counts.get('Pending', 0),
                'overdue': len([t for t in member_tasks if is_task_overdue(t)])
            })

        if user_role == UserRole.MANAGER.value:
            team_label = f"{requesting_user.get('name', 'Unknown')}'s Team"
            department = requesting_user.get('department')
            team_members = get_team_members(department, requesting_user_id) or []

            member_ids = {requesting_user_id}
            member_ids.update({member.get('user_id') for member in team_members if member.get('user_id')})
            member_ids.discard(None)

            team_tasks = fetch_tasks_for_multiple_users(list(member_ids), start_date, end_date, status_filter)
            tasks_by_scope[team_label] = team_tasks

            metrics = calculate_team_metrics(team_tasks)
            team_summaries.append({
                'team_id': requesting_user_id,
                'team_name': team_label,
                'department': department,
                'metrics': metrics
            })
            team_comparison_data.append({
                'team_name': team_label,
                'total_tasks': metrics['total_tasks'],
                'completed_tasks': metrics['completed_tasks'],
                'completion_rate': metrics['completion_rate'],
                'overdue_tasks': metrics['overdue_tasks'],
                'avg_completion_time_hours': metrics.get('avg_completion_time_hours', metrics.get('avg_completion_time', 0)),
                'avg_completion_time': metrics.get('avg_completion_time_hours', metrics.get('avg_completion_time', 0)),
                'time_spent_hours': metrics.get('total_time_spent_hours', metrics.get('total_time_spent', 0))
            })

            for member_id in member_ids:
                append_member_snapshot(member_id, team_label)

        elif user_role in (UserRole.DIRECTOR.value, UserRole.HR.value):
            selected_teams = data.get('teams', [])
            if isinstance(selected_teams, str):
                selected_teams = [selected_teams]

            if not selected_teams:
                raise ValueError("Team selection is required")

            for team_id in selected_teams:
                manager = get_user_details(team_id)
                if not manager or manager.get('role') != UserRole.MANAGER.value:
                    logger.info(f"Skipping team {team_id} - not a manager or not found")
                    continue

                if user_role == UserRole.DIRECTOR.value and manager.get('department') != requesting_user.get('department'):
                    logger.info(f"Director cannot access team {team_id} outside their department")
                    continue

                department = manager.get('department')
                team_label = f"{manager.get('name', 'Unknown')}'s Team"

                team_members = get_team_members(department, manager.get('user_id')) if department else []
                member_ids = {member.get('user_id') for member in team_members if member.get('user_id')}
                member_ids.add(manager.get('user_id'))
                member_ids.discard(None)

                if not member_ids:
                    logger.info(f"No members found for team {team_label}")
                    continue

                team_tasks = fetch_tasks_for_multiple_users(list(member_ids), start_date, end_date, status_filter)
                tasks_by_scope[team_label] = team_tasks

                metrics = calculate_team_metrics(team_tasks)
                team_summaries.append({
                    'team_id': manager.get('user_id'),
                    'team_name': team_label,
                    'department': department,
                    'metrics': metrics
                })
                team_comparison_data.append({
                    'team_name': team_label,
                    'total_tasks': metrics['total_tasks'],
                    'completed_tasks': metrics['completed_tasks'],
                    'completion_rate': metrics['completion_rate'],
                    'overdue_tasks': metrics['overdue_tasks'],
                    'avg_completion_time_hours': metrics.get('avg_completion_time_hours', metrics.get('avg_completion_time', 0)),
                    'avg_completion_time': metrics.get('avg_completion_time_hours', metrics.get('avg_completion_time', 0)),
                    'time_spent_hours': metrics.get('total_time_spent_hours', metrics.get('total_time_spent', 0))
                })

                for member_id in member_ids:
                    append_member_snapshot(member_id, team_label)
        else:
            raise ValueError("Unsupported role for team report")

        total_completed = sum(summary['metrics']['completed_tasks'] for summary in team_summaries)
        total_tasks = sum(len(tasks) for tasks in tasks_by_scope.values())
        avg_completion_rate = (
            sum(summary['metrics']['completion_rate'] for summary in team_summaries) / len(team_summaries)
            if team_summaries else 0
        )

        completion_time_values = [
            summary['metrics'].get('avg_completion_time_hours')
            for summary in team_summaries
            if summary['metrics'].get('avg_completion_time_hours') is not None
        ]
        avg_completion_time_hours = (
            sum(completion_time_values) / len(completion_time_values)
            if completion_time_values else 0
        )
        total_time_spent_hours = sum(
            summary['metrics'].get('total_time_spent_hours', summary['metrics'].get('total_time_spent', 0))
            for summary in team_summaries
        )
        
        # Convert to days
        avg_completion_time_days = avg_completion_time_hours / 24
        total_time_spent_days = total_time_spent_hours / 24

        preview_data['summary'] = {
            'team_name': team_summaries[0]['team_name'] if len(team_summaries) == 1 else f"{len(team_summaries)} teams selected",
            'selected_teams': [summary['team_name'] for summary in team_summaries],
            'total_teams': len(team_summaries),
            'total_members': len(team_members_data),
            'total_tasks': total_tasks,
            'total_completed': total_completed,
            'avg_completion_rate': avg_completion_rate,
            'avg_completion_time_days': avg_completion_time_days,
            'total_time_spent_days': total_time_spent_days
        }

        completion_by_team = {summary['team_name']: summary['metrics']['completed_tasks'] for summary in team_summaries}
        total_tasks_by_team = {summary['team_name']: summary['metrics']['total_tasks'] for summary in team_summaries}
        overdue_by_team = {summary['team_name']: summary['metrics']['overdue_tasks'] for summary in team_summaries}
        completion_rate_by_team = {
            summary['team_name']: round(summary['metrics']['completion_rate'], 2) for summary in team_summaries
        }

        pie_source = completion_by_team if sum(completion_by_team.values()) > 0 else total_tasks_by_team

        preview_data['charts'] = [
            {
                'type': 'pie',
                'title': 'Team Contribution (Completed Tasks)',
                'data': pie_source
            },
            {
                'type': 'bar_vertical',
                'title': 'Completion Rate by Team (%)',
                'data': completion_rate_by_team
            },
            {
                'type': 'bar_vertical',
                'title': 'Overdue Tasks by Team',
                'data': overdue_by_team
            }
        ]

        preview_data['detailed_data'] = {
            'team_members': team_members_data,
            'team_comparison': team_comparison_data,
            'tasks_by_scope': {scope: filter_high_priority_tasks(tasks, 8) for scope, tasks in tasks_by_scope.items()}  # Top 8 high priority tasks per team
        }
        
    elif report_type == ReportType.DEPARTMENT.value:
        # Department report with team comparisons
        if user_role == UserRole.DIRECTOR.value:
            department = requesting_user.get('department')
            teams = data.get('teams', [])
            
            team_comparison_data = []
            tasks_by_team = {}
            
            if teams:
                # Specific teams requested
                all_users = supabase.table('user').select('*').execute().data or []
                
                for team in teams:
                    team_members = []
                    team_lead_user = None
                    
                    for user in all_users:
                        superior_id = user.get('superior')
                        if not superior_id:
                            continue
                            
                        superior_user = get_user_details(superior_id)
                        if superior_user and superior_user.get('name') == team and user.get('department') == department:
                            team_members.append(user)
                            team_lead_user = superior_user
                    
                    unique_members = {member['user_id']: member for member in team_members if member.get('user_id')}
                    
                    # Only include team lead if they are a manager (not director)
                    if team_lead_user and team_lead_user.get('user_id') and team_lead_user.get('role') == 'Manager':
                        unique_members[team_lead_user['user_id']] = team_lead_user
                    
                    user_ids = list(unique_members.keys())
                    
                    if user_ids:
                        team_tasks = fetch_tasks_for_multiple_users(user_ids, start_date, end_date, status_filter)
                        tasks_by_team[team] = team_tasks
                        
                        metrics = calculate_team_metrics(team_tasks)
                        avg_completion_time_hours = metrics.get('avg_completion_time_hours', metrics.get('avg_completion_time', 0))
                        time_spent_hours = metrics.get('total_time_spent_hours', metrics.get('total_time_spent', 0))
                        
                        team_comparison_data.append({
                            'team_name': team,
                            'total_tasks': metrics['total_tasks'],
                            'completed_tasks': metrics['completed_tasks'],
                            'completion_rate': metrics['completion_rate'],
                            'overdue_tasks': metrics['overdue_tasks'],
                            'avg_completion_time_hours': avg_completion_time_hours,
                            'avg_completion_time_days': avg_completion_time_hours / 24,
                            'avg_completion_time': avg_completion_time_hours,
                            'time_spent_hours': time_spent_hours,
                            'time_spent_days': time_spent_hours / 24
                        })
            else:
                # All teams in department
                all_dept_members = get_team_members(department)
                teams_dict = {}
                
                # Filter out directors - they don't belong to teams, only managers have teams
                logger.info(f"🔍 Building teams for department: {department}")
                for member in all_dept_members:
                    # Skip directors - they manage departments, not teams
                    if member.get('role') == UserRole.DIRECTOR.value:
                        logger.info(f"🔍 Skipping director: {member.get('name', 'Unknown')} (role: {member.get('role')})")
                        continue
                        
                    superior = member.get('superior', 'No Team')
                    if superior not in teams_dict:
                        teams_dict[superior] = []
                    teams_dict[superior].append(member)
                    logger.info(f"🔍 Added member {member.get('name', 'Unknown')} to team under {superior}")
                
                logger.info(f"🔍 Processing {len(teams_dict)} teams in department {department}")
                for team_lead, members in teams_dict.items():
                    logger.info(f"🔍 Processing team led by: {team_lead}, members: {len(members)}")
                    unique_ids = {member['user_id'] for member in members if member.get('user_id')}
                    
                    if team_lead != 'No Team':
                        team_lead_user = get_user_details(team_lead)
                        logger.info(f"🔍 Team lead details - name: {team_lead_user.get('name') if team_lead_user else 'None'}, role: {team_lead_user.get('role') if team_lead_user else 'None'}")
                        # Only include team lead if they are a manager (not director) and in the same department
                        if (team_lead_user and 
                            team_lead_user.get('department') == department and 
                            team_lead_user.get('role') == UserRole.MANAGER.value):
                            unique_ids.add(team_lead_user['user_id'])
                            logger.info(f"🔍 Added manager {team_lead_user.get('name')} as team lead")
                        elif team_lead_user and team_lead_user.get('role') == UserRole.DIRECTOR.value:
                            logger.info(f"🔍 Skipping director {team_lead_user.get('name')} as team lead")
                    
                    user_ids = list(unique_ids)
                    
                    if user_ids:
                        team_tasks = fetch_tasks_for_multiple_users(user_ids, start_date, end_date, status_filter)
                        team_lead_name = 'Unassigned'
                        
                        if team_lead != 'No Team':
                            team_lead_user = get_user_details(team_lead)
                            # Only show team name if team lead is a manager (not director)
                            if team_lead_user and team_lead_user.get('role') == UserRole.MANAGER.value:
                                team_lead_name = team_lead_user.get('name', team_lead)
                                logger.info(f"🔍 Setting team name to manager: {team_lead_name}")
                            else:
                                # Skip this team if the lead is a director
                                logger.info(f"🔍 Skipping team because lead is not a manager: {team_lead_user.get('role') if team_lead_user else 'Unknown'}")
                                continue
                        
                        tasks_by_team[team_lead_name] = team_tasks
                        
                        metrics = calculate_team_metrics(team_tasks)
                        avg_completion_time_hours = metrics.get('avg_completion_time_hours', metrics.get('avg_completion_time', 0))
                        time_spent_hours = metrics.get('total_time_spent_hours', metrics.get('total_time_spent', 0))
                        
                        team_comparison_data.append({
                            'team_name': team_lead_name,
                            'total_tasks': metrics['total_tasks'],
                            'completed_tasks': metrics['completed_tasks'],
                            'completion_rate': metrics['completion_rate'],
                            'overdue_tasks': metrics['overdue_tasks'],
                            'avg_completion_time_hours': avg_completion_time_hours,
                            'avg_completion_time_days': avg_completion_time_hours / 24,
                            'avg_completion_time': avg_completion_time_hours,
                            'time_spent_hours': time_spent_hours,
                            'time_spent_days': time_spent_hours / 24
                        })
            
            # Generate department charts
            completion_rates = {
                team['team_name']: round(team['completion_rate'], 2) for team in team_comparison_data
            }
            completed_workload = {
                team['team_name']: team['completed_tasks'] for team in team_comparison_data
            }
            overdue_work = {
                team['team_name']: team['overdue_tasks'] for team in team_comparison_data
            }
            total_tasks_map = {
                team['team_name']: team['total_tasks'] for team in team_comparison_data
            }

            # Calculate overall department analytics
            total_dept_tasks = sum(team['total_tasks'] for team in team_comparison_data)
            total_dept_completed = sum(team['completed_tasks'] for team in team_comparison_data)
            total_dept_overdue = sum(team['overdue_tasks'] for team in team_comparison_data)
            
            # Calculate time metrics in days
            total_time_days = sum(team['time_spent_days'] for team in team_comparison_data)
            
            avg_completion_time_days = (
                sum(team['avg_completion_time_days'] for team in team_comparison_data) / len(team_comparison_data)
                if team_comparison_data else 0
            )
            
            dept_completion_rate = (total_dept_completed / total_dept_tasks * 100) if total_dept_tasks > 0 else 0
            dept_overdue_rate = (total_dept_overdue / total_dept_tasks * 100) if total_dept_tasks > 0 else 0

            preview_data['summary'] = {
                'department': department,
                'scope_type': 'Department',
                'total_teams': len(team_comparison_data),
                'total_tasks': total_dept_tasks,
                'completed_tasks': total_dept_completed,
                'overdue_tasks': total_dept_overdue,
                'completion_rate': dept_completion_rate,
                'overdue_rate': dept_overdue_rate,
                'total_time_spent_days': total_time_days,
                'avg_completion_time_days': avg_completion_time_days,
                'avg_completion_rate': (
                    sum(team['completion_rate'] for team in team_comparison_data) / len(team_comparison_data)
                    if team_comparison_data else 0
                )
            }

            # Create additional analytics for department overview
            team_workload = {
                team['team_name']: round(team['time_spent_days'], 1) for team in team_comparison_data
            }
            
            team_efficiency = {
                team['team_name']: round(team['avg_completion_time_days'], 1) for team in team_comparison_data
            }

            # Collect all tasks from all teams for department-wide status distribution
            all_dept_tasks = []
            for team_tasks in tasks_by_team.values():
                all_dept_tasks.extend(team_tasks)
            
            # Create task status distribution for the entire department
            dept_status_counter = Counter([task.get('status') or 'Unknown' for task in all_dept_tasks])
            dept_status_distribution = dict(dept_status_counter)

            pie_source = completed_workload if sum(completed_workload.values()) > 0 else total_tasks_map

            preview_data['charts'] = [
                {
                    'type': 'pie',
                    'title': f'{department} Department - Task Status Distribution',
                    'data': dept_status_distribution
                },
                {
                    'type': 'pie',
                    'title': f'{department} Department - Task Distribution by Team',
                    'data': pie_source
                },
                {
                    'type': 'bar_vertical',
                    'title': 'Team Completion Rates (%)',
                    'data': completion_rates
                },
                {
                    'type': 'bar_vertical',
                    'title': 'Overdue Tasks by Team',
                    'data': overdue_work
                },
                {
                    'type': 'bar_vertical',
                    'title': 'Team Workload (days)',
                    'data': team_workload
                },
                {
                    'type': 'bar_vertical',
                    'title': 'Average Task Duration by Team (days)',
                    'data': team_efficiency
                }
            ]

            preview_data['detailed_data'] = {
                'team_comparison': team_comparison_data,
                'tasks_by_team': {team: filter_high_priority_tasks(tasks, 8) for team, tasks in tasks_by_team.items()}
            }
            
        elif user_role == UserRole.HR.value:
            # HR department report
            selected_departments = data.get('departments') or []
            if isinstance(selected_departments, str):
                selected_departments = [selected_departments]
                
            dept_comparison_data = []
            data_by_scope = {}
            
            for dept in selected_departments:
                dept_members = get_team_members(dept)
                member_ids = {member['user_id'] for member in dept_members if member.get('user_id')}
                
                if member_ids:
                    dept_tasks = fetch_tasks_for_multiple_users(list(member_ids), start_date, end_date, status_filter)
                    data_by_scope[dept] = dept_tasks
                    
                    metrics = calculate_team_metrics(dept_tasks)
                    dept_comparison_data.append({
                        'department': dept,
                        'total_tasks': metrics['total_tasks'],
                        'completed_tasks': metrics['completed_tasks'],
                        'completion_rate': metrics['completion_rate'],
                        'overdue_tasks': metrics['overdue_tasks'],
                        'total_time_spent_hours': metrics.get('total_time_spent_hours', metrics.get('total_time_spent', 0)),
                        'total_time_spent': metrics.get('total_time_spent_hours', metrics.get('total_time_spent', 0)),
                        'avg_completion_time_hours': metrics.get('avg_completion_time_hours', metrics.get('avg_completion_time', 0))
                    })
            
            # Generate HR department charts based on number of departments
            if len(selected_departments) > 1:
                # Multiple departments - pie chart shows proportion of completed tasks
                completed_tasks_by_dept = {dept['department']: dept['completed_tasks'] for dept in dept_comparison_data}
                
                # Comparison across departments
                completion_rates = {
                    dept['department']: round(dept['completion_rate'], 2) for dept in dept_comparison_data
                }
                overdue_percentages = {
                    dept['department']: (
                        round((dept['overdue_tasks'] / dept['total_tasks']) * 100, 2)
                        if dept['total_tasks'] > 0 else 0
                    ) for dept in dept_comparison_data
                }
                time_spent_by_dept = {
                    dept['department']: round(dept['total_time_spent'], 2) for dept in dept_comparison_data
                }
                avg_completion_time_hours_map = {
                    dept['department']: round(dept['avg_completion_time_hours'], 2) for dept in dept_comparison_data
                }
                
                preview_data['charts'] = [
                    {
                        'type': 'pie',
                        'title': 'Completed Tasks Distribution Across Departments',
                        'data': completed_tasks_by_dept
                    },
                    {
                        'type': 'bar_vertical',
                        'title': 'Department Completion Rates (%)',
                        'data': completion_rates
                    },
                    {
                        'type': 'bar_vertical', 
                        'title': 'Department Overdue Percentages (%)',
                        'data': overdue_percentages
                    },
                    {
                        'type': 'bar_vertical',
                        'title': 'Time Spent on Tasks by Department (hrs)',
                        'data': time_spent_by_dept
                    },
                    {
                        'type': 'bar_vertical',
                        'title': 'Average Completion Time by Department (hrs)',
                        'data': avg_completion_time_hours_map
                    }
                ]
            else:
                # Single department - compare teams within department
                single_dept = selected_departments[0] if selected_departments else 'Unknown'
                dept_tasks = data_by_scope.get(single_dept, [])
                
                # Get teams within the department for comparison
                all_users = supabase.table('user').select('*').eq('department', single_dept).execute().data or []
                teams_in_dept = {}
                
                for user in all_users:
                    superior_id = user.get('superior')
                    if superior_id:
                        superior_user = get_user_details(superior_id)
                        if superior_user and superior_user.get('role') == 'Manager':
                            team_name = f"{superior_user.get('name', 'Unknown')}'s Team"
                            if team_name not in teams_in_dept:
                                teams_in_dept[team_name] = []
                            teams_in_dept[team_name].append(user)
                
                # Calculate team metrics within the department
                team_metrics = []
                for team_name, members in teams_in_dept.items():
                    member_ids = [member['user_id'] for member in members if member.get('user_id')]
                    if member_ids:
                        team_tasks = fetch_tasks_for_multiple_users(member_ids, start_date, end_date, status_filter)
                        metrics = calculate_team_metrics(team_tasks)
                        team_metrics.append({
                            'team_name': team_name,
                            'completion_rate': metrics['completion_rate'],
                            'overdue_tasks': metrics['overdue_tasks'],
                            'avg_completion_time_hours': metrics.get('avg_completion_time_hours', 0),
                            'avg_completion_time': metrics.get('avg_completion_time_hours', metrics.get('avg_completion_time', 0)),
                            'time_spent_hours': metrics.get('total_time_spent_hours', metrics.get('total_time_spent', 0))
                        })
                
                preview_data['charts'] = [
                    {
                        'type': 'bar_vertical',
                        'title': f'Team Completion Rates in {single_dept} (%)',
                        'data': {team['team_name']: round(team['completion_rate'], 2) for team in team_metrics}
                    },
                    {
                        'type': 'bar_vertical',
                        'title': f'Team Overdue Tasks in {single_dept}',
                        'data': {team['team_name']: team['overdue_tasks'] for team in team_metrics}
                    },
                    {
                        'type': 'bar_vertical',
                        'title': f'Team Avg Completion Time in {single_dept} (hrs)',
                        'data': {team['team_name']: round(team['avg_completion_time_hours'], 2) for team in team_metrics}
                    },
                    {
                        'type': 'bar_vertical',
                        'title': f'Time Spent on Tasks in {single_dept} (hrs)',
                        'data': {team['team_name']: round(team.get('time_spent_hours', 0), 2) for team in team_metrics}
                    }
                ]
            
            preview_data['summary'] = {
                'scope': 'Multi-Department' if len(selected_departments) > 1 else f'Single Department ({selected_departments[0] if selected_departments else "Unknown"})',
                'total_departments': len(dept_comparison_data),
                'total_tasks': sum(dept['total_tasks'] for dept in dept_comparison_data),
                'avg_completion_rate': (
                    sum(dept['completion_rate'] for dept in dept_comparison_data) / len(dept_comparison_data)
                    if dept_comparison_data else 0
                ),
                'avg_completion_time_hours': (
                    sum(dept.get('avg_completion_time_hours', 0) for dept in dept_comparison_data) / len(dept_comparison_data)
                    if dept_comparison_data else 0
                ),
                'total_time_spent_hours': sum(dept.get('total_time_spent_hours', dept.get('total_time_spent', 0)) for dept in dept_comparison_data)
            }
            
            preview_data['detailed_data'] = {
                'department_comparison': dept_comparison_data
            }
    
    elif report_type == ReportType.ORGANIZATION.value and user_role == UserRole.HR.value:
        # HR organization-wide report - focused on high-level metrics with fixed scope
        departments = get_all_departments()

        dept_metrics: List[Dict[str, Any]] = []
        all_org_tasks: List[Dict[str, Any]] = []
        total_employees = 0
        total_time_logged_hours = 0.0
        total_completed_tasks = 0

        for dept in departments:
            dept_members = get_team_members(dept)
            user_ids = [member['user_id'] for member in dept_members if member.get('user_id')]

            if not user_ids:
                continue

            dept_tasks = fetch_tasks_for_multiple_users(user_ids, start_date, end_date, status_filter)
            all_org_tasks.extend(dept_tasks)

            metrics = calculate_team_metrics(dept_tasks)

            time_logged_hours = sum(
                task.get('time_spent', 0) for task in dept_tasks
                if isinstance(task.get('time_spent', 0), (int, float))
            )
            if time_logged_hours == 0:
                time_logged_hours = metrics.get('total_time_spent', 0) * 24

            # Convert hours to days for organizational report
            time_logged_days = time_logged_hours / 24

            total_tasks_dept = metrics['total_tasks']
            completed_tasks = metrics['completed_tasks']
            overdue_percentage = (metrics['overdue_tasks'] / total_tasks_dept * 100) if total_tasks_dept > 0 else 0

            employee_count = len(user_ids)
            avg_tasks_per_employee = (total_tasks_dept / employee_count) if employee_count else 0
            avg_time_per_employee_days = (time_logged_days / employee_count) if employee_count else 0
            avg_time_per_task_days = (time_logged_days / total_tasks_dept) if total_tasks_dept else 0

            dept_metrics.append({
                'department': dept,
                'total_tasks': total_tasks_dept,
                'completed_tasks': completed_tasks,
                'completion_rate': metrics['completion_rate'],
                'overdue_percentage': overdue_percentage,
                'time_logged_days': time_logged_days,  # Changed to days
                'time_logged_hours': time_logged_hours,  # Keep hours for backward compatibility
                'employee_count': employee_count,
                'avg_tasks_per_employee': avg_tasks_per_employee,
                'avg_time_per_employee_days': avg_time_per_employee_days,  # Changed to days
                'avg_time_per_task_days': avg_time_per_task_days  # Changed to days
            })

            total_employees += employee_count
            total_time_logged_hours += time_logged_hours
            total_completed_tasks += completed_tasks

        def group_completed_tasks(tasks: List[Dict[str, Any]], granularity: str) -> Dict[str, int]:
            buckets: Dict[str, int] = {}
            for task in tasks:
                if task.get('status', '').lower() != 'completed':
                    continue

                timestamp = (
                    task.get('completed_at')
                    or task.get('completion_date')
                    or task.get('updated_at')
                )
                if not timestamp:
                    continue

                try:
                    completion_dt = datetime.fromisoformat(timestamp.replace('Z', '+00:00'))
                except Exception:
                    continue

                if granularity == 'daily':
                    key = completion_dt.strftime('%Y-%m-%d')
                elif granularity == 'weekly':
                    year, week, _ = completion_dt.isocalendar()
                    key = f"{year}-W{week:02d}"
                else:
                    key = completion_dt.strftime('%Y-%m')

                buckets[key] = buckets.get(key, 0) + 1

            return dict(sorted(buckets.items()))

        trend_data = group_completed_tasks(all_org_tasks, trend_granularity)

        total_tasks = len(all_org_tasks)
        # Convert to days for organizational report
        total_time_logged_days = total_time_logged_hours / 24
        avg_time_per_employee_days = (
            total_time_logged_days / total_employees if total_employees else 0
        )
        avg_tasks_per_employee = (
            total_tasks / total_employees if total_employees else 0
        )
        avg_time_per_task_days = (
            total_time_logged_days / total_tasks if total_tasks else 0
        )

        granularity_title = {
            'daily': 'Day',
            'weekly': 'Week',
            'monthly': 'Month'
        }.get(trend_granularity, 'Month')

        completed_tasks_by_department = {
            metric['department']: metric['completed_tasks'] for metric in dept_metrics
        }
        completion_rate_by_department = {
            metric['department']: round(metric['completion_rate'], 2) for metric in dept_metrics
        }
        overdue_percentage_by_department = {
            metric['department']: round(metric['overdue_percentage'], 2) for metric in dept_metrics
        }
        time_logged_by_department = {
            metric['department']: round(metric['time_logged_days'], 2) for metric in dept_metrics
        }
        workload_per_employee_by_department = {
            metric['department']: round(metric['avg_time_per_employee_days'], 2) for metric in dept_metrics
        }
        time_per_task_by_department = {
            metric['department']: round(metric['avg_time_per_task_days'], 2) for metric in dept_metrics
        }

        pie_source = completed_tasks_by_department or {metric['department']: metric['total_tasks'] for metric in dept_metrics}
        if not pie_source:
            pie_source = {'No Data': 1}

        preview_data['summary'] = {
            'scope_type': 'Organization',
            'total_departments': len(departments),
            'total_employees': total_employees,
            'total_tasks': total_tasks,
            'total_completed_tasks': total_completed_tasks,
            'completed_tasks': total_completed_tasks,
            'total_time_logged_days': total_time_logged_days,
            'trend_granularity': trend_granularity,
            'avg_time_per_employee_days': avg_time_per_employee_days,
            'avg_tasks_per_employee': avg_tasks_per_employee,
            'avg_time_per_task_days': avg_time_per_task_days,
            'avg_completion_rate': (
                sum(metric['completion_rate'] for metric in dept_metrics) / len(dept_metrics)
                if dept_metrics else 0
            )
        }

        preview_data['charts'] = [
            {
                'type': 'pie',
                'title': 'Completed Tasks by Department',
                'data': pie_source
            },
            {
                'type': 'bar_vertical',
                'title': 'Department Completion Rate (%)',
                'data': completion_rate_by_department
            },
            {
                'type': 'bar_vertical',
                'title': 'Department Overdue Percentage (%)',
                'data': overdue_percentage_by_department
            },
            {
                'type': 'bar_vertical',
                'title': 'Time Logged by Department (days)',
                'data': time_logged_by_department
            },
            {
                'type': 'bar_vertical',
                'title': f'Tasks Completed per {granularity_title}',
                'data': trend_data
            },
            {
                'type': 'bar_vertical',
                'title': 'Average Workload per Employee (days)',
                'data': workload_per_employee_by_department
            },
            {
                'type': 'bar_vertical',
                'title': 'Average Time per Task by Department (days)',
                'data': time_per_task_by_department
            }
        ]

        preview_data['detailed_data'] = {
            'department_metrics': dept_metrics,
            'trend': trend_data,
            'workload_analysis': {
                'total_employees': total_employees,
                'avg_time_per_employee_days': avg_time_per_employee_days,
                'avg_tasks_per_employee': avg_tasks_per_employee,
                'avg_time_per_task_days': avg_time_per_task_days
            }
        }
    
    return preview_data

def generate_preview_pdf(preview_data: Dict[str, Any], requesting_user: Dict[str, Any]) -> io.BytesIO:
    """Build a report PDF that mirrors the preview payload."""
    buffer = io.BytesIO()
    doc = SimpleDocTemplate(
        buffer,
        pagesize=letter,
        rightMargin=50,
        leftMargin=50,
        topMargin=50,
        bottomMargin=50
    )
    styles = getSampleStyleSheet()
    elements: List[Any] = []

    report_labels = {
        ReportType.INDIVIDUAL.value: 'Individual',
        ReportType.TEAM.value: 'Team',
        ReportType.DEPARTMENT.value: 'Department',
        ReportType.ORGANIZATION.value: 'Organization'
    }
    report_type = preview_data.get('report_type', 'report')
    report_label = report_labels.get(report_type, 'Report')
    title = preview_data.get('report_title') or f"{report_label} Report"

    elements.extend(build_report_header(title, styles))
    elements.append(Spacer(1, 12))

    section_heading = ParagraphStyle(
        'SectionHeading',
        parent=styles['Heading2'],
        fontSize=16,
        textColor=HexColor('#1e40af'),
        fontName='Helvetica-Bold',
        spaceAfter=6
    )
    subheading_style = ParagraphStyle(
        'Subheading',
        parent=styles['Heading3'],
        fontSize=13,
        textColor=HexColor('#1f2937'),
        fontName='Helvetica-Bold',
        spaceAfter=4
    )
    metadata_key_style = ParagraphStyle(
        'MetadataKey',
        parent=styles['Normal'],
        fontSize=10,
        textColor=HexColor('#475569'),
        fontName='Helvetica-Bold',
        leading=12
    )
    metadata_value_style = ParagraphStyle(
        'MetadataValue',
        parent=styles['Normal'],
        fontSize=10,
        textColor=HexColor('#0f172a'),
        leading=12
    )

    def format_datetime_display(value: Optional[str]) -> str:
        dt = parse_datetime(value)
        if not dt:
            return 'N/A'
        return dt.astimezone(timezone.utc).strftime('%d %b %Y %H:%M %Z')

    def format_cell_value(value: Any) -> str:
        if value is None:
            return '-'
        if isinstance(value, (int, float)):
            if abs(value) >= 100:
                return f"{value:.0f}"
            if abs(value) >= 10:
                return f"{value:.1f}"
            return f"{value:.2f}"
        if isinstance(value, list):
            return ', '.join(str(item) for item in value)
        if isinstance(value, dict):
            return json.dumps(value, default=str)
        return str(value)

    def humanize_key(key: str) -> str:
        return key.replace('_', ' ').title()

    filters = preview_data.get('filters', {}) or {}
    summary = preview_data.get('summary', {}) or {}

    metadata_rows = [
        ('Report Type', escape(report_label)),
        ('Generated By', escape(preview_data.get('generated_by', requesting_user.get('name', 'Unknown')))),
        ('User Role', escape(preview_data.get('user_role', requesting_user.get('role', 'Unknown')))),
        ('Generated At', escape(format_datetime_display(preview_data.get('generated_at'))))
    ]

    target_text = None
    if summary.get('selected_teams'):
        target_text = ', '.join(summary['selected_teams'])
    target_text = target_text or summary.get('target_user') or summary.get('team_name') or summary.get('department') or summary.get('scope')
    if target_text:
        metadata_rows.append(('Target', escape(target_text)))

    trend = summary.get('trend_granularity') or filters.get('trend_granularity')
    if trend:
        metadata_rows.append(('Trend Interval', escape(str(trend).title())))

    filter_parts: List[str] = []
    if filters.get('start_date') and filters.get('end_date'):
        filter_parts.append(escape(f"{filters['start_date']} to {filters['end_date']}"))
    elif filters.get('start_date'):
        filter_parts.append(escape(f"From {filters['start_date']}"))
    elif filters.get('end_date'):
        filter_parts.append(escape(f"Until {filters['end_date']}"))

    status_filter = filters.get('status_filter') or []
    if status_filter and 'All' not in status_filter:
        filter_parts.append(escape(f"Status: {', '.join(status_filter)}"))

    if filter_parts:
        filters_text = '<br/>'.join(filter_parts)
        metadata_rows.append(('Applied Filters', filters_text))
    formatted_metadata_rows = [
        [
            Paragraph(str(label), metadata_key_style),
            Paragraph(value if isinstance(value, str) else str(value), metadata_value_style)
        ]
        for label, value in metadata_rows
    ]

    metadata_table = Table(formatted_metadata_rows, colWidths=[1.9 * inch, 3.6 * inch])
    metadata_table.setStyle(TableStyle([
        ('BACKGROUND', (0, 0), (-1, -1), HexColor('#f8fafc')),
        ('FONTNAME', (0, 0), (-1, -1), 'Helvetica'),
        ('FONTNAME', (0, 0), (0, -1), 'Helvetica-Bold'),
        ('TEXTCOLOR', (0, 0), (0, -1), HexColor('#475569')),
        ('TEXTCOLOR', (1, 0), (1, -1), HexColor('#0f172a')),
        ('FONTSIZE', (0, 0), (-1, -1), 10),
        ('ALIGN', (0, 0), (-1, -1), 'LEFT'),
        ('VALIGN', (0, 0), (-1, -1), 'MIDDLE'),
        ('TOPPADDING', (0, 0), (-1, -1), 6),
        ('BOTTOMPADDING', (0, 0), (-1, -1), 6),
        ('BOX', (0, 0), (-1, -1), 0.5, HexColor('#e2e8f0')),
        ('WORDWRAP', (0, 0), (-1, -1), 'CJK')
    ]))
    elements.append(metadata_table)
    elements.append(Spacer(1, 18))

    summary_fields = [
        ('total_tasks', 'Total Tasks', lambda v: f"{int(v)}"),
        ('completed_tasks', 'Completed Tasks', lambda v: f"{int(v)}"),
        ('in_progress_tasks', 'In Progress Tasks', lambda v: f"{int(v)}"),
        ('pending_tasks', 'Pending Tasks', lambda v: f"{int(v)}"),
        ('overdue_tasks', 'Overdue Tasks', lambda v: f"{int(v)}"),
        ('total_members', 'Team Members', lambda v: f"{int(v)}"),
        ('total_teams', 'Total Teams', lambda v: f"{int(v)}"),
        ('total_departments', 'Total Departments', lambda v: f"{int(v)}"),
        ('total_completed_tasks', 'Completed Tasks', lambda v: f"{int(v)}"),  # Added after Total Departments
        ('total_employees', 'Total Employees', lambda v: f"{int(v)}"),
        ('total_completed', 'Total Completed Tasks', lambda v: f"{int(v)}"),
        ('avg_completion_rate', 'Avg Completion Rate (%)', lambda v: f"{round(v, 1)}%"),
        ('avg_completion_time_days', 'Avg Completion Time (days)', lambda v: f"{v:.1f} days" if v else "0 days"),
        ('total_time_spent_days', 'Total Time Spent (days)', lambda v: f"{v:.1f} days"),
        ('avg_time_per_employee_days', 'Avg Days per Employee', lambda v: f"{v:.1f} days"),
        ('avg_tasks_per_employee', 'Avg Tasks per Employee', lambda v: f"{v:.1f}"),
        ('avg_time_per_task_days', 'Avg Days per Task', lambda v: f"{v:.1f} days"),
        ('trend_granularity', 'Trend Interval', lambda v: str(v).title())
    ]

    summary_rows: List[List[str]] = []
    seen_keys = set()
    for key, label, formatter in summary_fields:
        if key in seen_keys:
            continue
        if key not in summary:
            continue
        value = summary.get(key)
        if value is None:
            continue
        if isinstance(value, list) and not value:
            continue
        seen_keys.add(key)
        try:
            display = formatter(value) if callable(formatter) else format_cell_value(value)
        except Exception:
            display = format_cell_value(value)
        summary_rows.append([label, display])

    if summary_rows:
        elements.append(Paragraph('Summary', section_heading))
        elements.append(Spacer(1, 8))
        summary_table = Table(summary_rows, colWidths=[2.8 * inch, 2.7 * inch])
        summary_table.setStyle(TableStyle([
            ('BACKGROUND', (0, 0), (-1, 0), HexColor('#3b82f6')),
            ('TEXTCOLOR', (0, 0), (-1, 0), colors.white),
            ('FONTNAME', (0, 0), (-1, 0), 'Helvetica-Bold'),
            ('FONTSIZE', (0, 0), (-1, 0), 10),
            ('BACKGROUND', (0, 1), (-1, -1), colors.white),
            ('FONTNAME', (0, 1), (-1, -1), 'Helvetica'),
            ('TEXTCOLOR', (0, 1), (-1, -1), HexColor('#111827')),
            ('LINEBEFORE', (1, 0), (1, -1), 0.3, HexColor('#e2e8f0')),
            ('BOX', (0, 0), (-1, -1), 0.5, HexColor('#e2e8f0')),
            ('INNERGRID', (0, 0), (-1, -1), 0.25, HexColor('#e2e8f0')),
            ('TOPPADDING', (0, 0), (-1, -1), 6),
            ('BOTTOMPADDING', (0, 0), (-1, -1), 6),
        ]))
        elements.append(summary_table)
        elements.append(Spacer(1, 18))

    charts = preview_data.get('charts') or []
    chart_blocks_on_page = 0
    analytics_started = False

    def build_chart_drawing(chart: Dict[str, Any]) -> Optional[Drawing]:
        chart_type = str(chart.get('type', '')).lower()
        data = chart.get('data')

        if chart_type == 'pie' and isinstance(data, dict):
            return build_preview_pie_chart(chart.get('title', ''), data)
        if chart_type in {'bar_vertical', 'bar'} and isinstance(data, dict):
            return build_preview_vertical_bar_chart(chart.get('title', ''), data)
        return None

    def build_chart_rows(chart: Dict[str, Any]) -> List[List[str]]:
        data = chart.get('data')
        if isinstance(data, dict):
            if all(isinstance(v, (int, float, type(None))) for v in data.values()):
                rows = [['Label', 'Value']]
                for key, value in data.items():
                    rows.append([str(key), format_cell_value(value)])
                return rows
            if all(isinstance(v, list) for v in data.values()):
                keys = list(data.keys())
                primary = keys[0]
                columns = [humanize_key(primary)] + [humanize_key(k) for k in keys[1:]]
                rows = [columns]
                max_len = max(len(data[k]) for k in keys)
                for idx in range(max_len):
                    row = []
                    for key in keys:
                        series = data[key]
                        value = series[idx] if idx < len(series) else None
                        row.append(format_cell_value(value))
                    rows.append(row)
                return rows
        elif isinstance(data, list):
            rows = [['Index', 'Value']]
            for idx, value in enumerate(data, start=1):
                rows.append([str(idx), format_cell_value(value)])
            return rows
        return [['Details'], [format_cell_value(data)]]

    if charts:
        # Only add analytics section if there are charts
        elements.append(Spacer(1, 20))  # Space instead of page break
        elements.append(Paragraph('Analytics', section_heading))
        elements.append(Spacer(1, 12))
        analytics_started = True
        chart_blocks_on_page = 0

    for chart_index, chart in enumerate(charts):
        chart_section = []
        chart_title = chart.get('title') or 'Chart'
        chart_section.append(Paragraph(chart_title, subheading_style))
        chart_section.append(Spacer(1, 4))
        
        drawing = build_chart_drawing(chart)
        if drawing:
            chart_section.append(drawing)
        else:
            table_rows = build_chart_rows(chart)
            chart_table = Table(table_rows, repeatRows=1)
            chart_table.setStyle(TableStyle([
                ('BACKGROUND', (0, 0), (-1, 0), HexColor('#3b82f6')),
                ('TEXTCOLOR', (0, 0), (-1, 0), colors.white),
                ('FONTNAME', (0, 0), (-1, 0), 'Helvetica-Bold'),
                ('FONTSIZE', (0, 0), (-1, 0), 9),
                ('FONTNAME', (0, 1), (-1, -1), 'Helvetica'),
                ('FONTSIZE', (0, 0), (-1, -1), 9),
                ('ALIGN', (0, 0), (-1, -1), 'LEFT'),
                ('VALIGN', (0, 0), (-1, -1), 'MIDDLE'),
                ('BOX', (0, 0), (-1, -1), 0.5, HexColor('#e2e8f0')),
                ('INNERGRID', (0, 0), (-1, -1), 0.25, HexColor('#e2e8f0')),
                ('TOPPADDING', (0, 0), (-1, -1), 5),
                ('BOTTOMPADDING', (0, 0), (-1, -1), 5),
            ]))
            chart_section.append(chart_table)
        
        chart_section.append(Spacer(1, 12))
        
        # Keep each chart with its title together
        elements.append(KeepTogether(chart_section))
        
        chart_blocks_on_page += 1
        # Only add page break if we have 2 charts on page AND there are more charts coming
        if chart_blocks_on_page >= 2 and chart_index < len(charts) - 1:
            elements.append(PageBreak())
            elements.append(Paragraph('Analytics (cont.)', section_heading))
            elements.append(Spacer(1, 8))
            chart_blocks_on_page = 0

    detailed_data = preview_data.get('detailed_data') or {}

    def add_records_table(title: str, records: List[Dict[str, Any]], column_labels: Optional[Dict[str, str]] = None, limit: Optional[int] = None, col_widths: Optional[List[float]] = None):
        if not records:
            return
        if column_labels:
            keys = list(column_labels.keys())
        else:
            keys = list(records[0].keys())
        header = [column_labels.get(key, humanize_key(key)) if column_labels else humanize_key(key) for key in keys]
        rows = [header]
        sample = records if limit is None else records[:limit]
        for record in sample:
            row = []
            for key in keys:
                value = record.get(key)
                if key.endswith('_rate') or key.endswith('_percentage'):
                    if isinstance(value, (int, float)):
                        row.append(f"{round(value, 1)}%")
                    else:
                        row.append(format_cell_value(value))
                elif key.endswith('_hours'):
                    if isinstance(value, (int, float)):
                        row.append(f"{value:.1f} h")
                    else:
                        row.append(format_cell_value(value))
                else:
                    row.append(format_cell_value(value))
            rows.append(row)
            
        # Keep table with its title together
        table_section = []
        table_section.append(Paragraph(title, subheading_style))
        table_section.append(Spacer(1, 4))
        
        table = Table(rows, colWidths=col_widths, repeatRows=1)
        table.setStyle(TableStyle([
            ('BACKGROUND', (0, 0), (-1, 0), HexColor('#3b82f6')),
            ('TEXTCOLOR', (0, 0), (-1, 0), colors.white),
            ('FONTNAME', (0, 0), (-1, 0), 'Helvetica-Bold'),
            ('FONTSIZE', (0, 0), (-1, 0), 9),
            ('FONTNAME', (0, 1), (-1, -1), 'Helvetica'),
            ('FONTSIZE', (0, 0), (-1, -1), 9),
            ('ALIGN', (0, 0), (-1, -1), 'LEFT'),
            ('VALIGN', (0, 0), (-1, -1), 'MIDDLE'),
            ('BOX', (0, 0), (-1, -1), 0.5, HexColor('#e2e8f0')),
            ('INNERGRID', (0, 0), (-1, -1), 0.25, HexColor('#e2e8f0')),
            ('TOPPADDING', (0, 0), (-1, -1), 5),
            ('BOTTOMPADDING', (0, 0), (-1, -1), 5),
        ]))
        table_section.append(table)
        table_section.append(Spacer(1, 14))
        
        elements.append(KeepTogether(table_section))

    if detailed_data.get('team_members'):
        column_map = {
            'name': 'Name',
            'team_name': 'Team',
            'total_tasks': 'Total Tasks',
            'completed': 'Completed',
            'in_progress': 'In Progress',
            'pending': 'Pending',
            'overdue': 'Overdue'
        }
        add_records_table('Team Members', detailed_data['team_members'], column_map)

    if detailed_data.get('team_comparison'):
        column_map = {
            'team_name': 'Team',
            'total_tasks': 'Total Tasks',
            'completed_tasks': 'Completed',
            'completion_rate': 'Completion Rate (%)',
            'overdue_tasks': 'Overdue',
            'avg_completion_time_hours': 'Avg Completion (hrs)',
            'time_spent_hours': 'Time Spent (hrs)'
        }
        add_records_table('Team Comparison', detailed_data['team_comparison'], column_map)

    if detailed_data.get('department_comparison'):
        column_map = {
            'department': 'Department',
            'total_tasks': 'Total Tasks',
            'completed_tasks': 'Completed',
            'completion_rate': 'Completion Rate (%)',
            'overdue_tasks': 'Overdue',
            'overdue_percentage': 'Overdue (%)',
            'total_time_spent': 'Time Spent (hrs)'
        }
        add_records_table('Department Comparison', detailed_data['department_comparison'], column_map)

    if detailed_data.get('department_metrics'):
        # Department Metrics - properly transposed format for print compatibility
        dept_section = []
        dept_section.append(Paragraph("Department Metrics", subheading_style))
        dept_section.append(Spacer(1, 4))

        dept_metrics = detailed_data['department_metrics']
        
        if dept_metrics:
            # Create transposed table with metrics as rows and departments as columns
            departments = [dept['department'] for dept in dept_metrics]
            
            # Create table data with metrics as rows (left column)
            table_data = []
            
            # Header row: Metric name, then department names
            header_row = ['Metric'] + departments
            table_data.append(header_row)
            
            # Data rows - each metric becomes a row
            metrics_to_show = [
                ('completion_rate', 'Completion Rate (%)'),
                ('overdue_percentage', 'Overdue (%)'),
                ('time_logged_days', 'Time Logged (days)'),
                ('employee_count', 'Employees'),
                ('avg_tasks_per_employee', 'Avg Tasks/Employee'),
                ('avg_time_per_employee_days', 'Avg Days/Employee'),
                ('avg_time_per_task_days', 'Avg Days/Task')
            ]
            
            for metric_key, metric_label in metrics_to_show:
                row = [metric_label]  # Start with metric name
                for dept in dept_metrics:
                    value = dept.get(metric_key, 0)
                    # Format values appropriately
                    if metric_key in ['completion_rate', 'overdue_percentage']:
                        row.append(f"{value:.1f}%" if isinstance(value, (int, float)) else str(value))
                    elif metric_key in ['time_logged_days', 'avg_time_per_employee_days', 'avg_time_per_task_days']:
                        row.append(f"{value:.1f} h" if isinstance(value, (int, float)) else str(value))
                    elif metric_key in ['avg_tasks_per_employee']:
                        row.append(f"{value:.2f}" if isinstance(value, (int, float)) else str(value))
                    else:
                        row.append(str(value))
                table_data.append(row)
            
            # Calculate column widths for transposed table - make more compact
            num_cols = len(header_row)
            if num_cols <= 4:
                col_width = 1.2 * inch
            elif num_cols <= 6:
                col_width = 0.9 * inch
            else:
                col_width = 0.7 * inch
            
            col_widths = [1.4 * inch] + [col_width] * (num_cols - 1)
            
            dept_table = Table(table_data, colWidths=col_widths, repeatRows=1)
            dept_table.setStyle(TableStyle([
                ('BACKGROUND', (0, 0), (-1, 0), HexColor('#3b82f6')),
                ('TEXTCOLOR', (0, 0), (-1, 0), colors.white),
                ('FONTNAME', (0, 0), (-1, 0), 'Helvetica-Bold'),
                ('FONTSIZE', (0, 0), (-1, 0), 8),
                ('ALIGN', (0, 0), (-1, 0), 'CENTER'),
                ('BACKGROUND', (0, 0), (0, -1), HexColor('#f1f5f9')),
                ('FONTNAME', (0, 1), (0, -1), 'Helvetica-Bold'),
                ('FONTSIZE', (0, 1), (-1, -1), 7),
                ('ALIGN', (0, 1), (0, -1), 'LEFT'),
                ('ALIGN', (1, 0), (-1, -1), 'CENTER'),
                ('BOX', (0, 0), (-1, -1), 0.5, HexColor('#e2e8f0')),
                ('INNERGRID', (0, 0), (-1, -1), 0.25, HexColor('#e2e8f0')),
                ('TOPPADDING', (0, 0), (-1, -1), 2),
                ('BOTTOMPADDING', (0, 0), (-1, -1), 2),
                ('LEFTPADDING', (0, 0), (-1, -1), 3),
                ('RIGHTPADDING', (0, 0), (-1, -1), 3),
            ]))
            
            dept_section.append(dept_table)
        else:
            dept_section.append(Paragraph("No department metrics available", styles['Normal']))
        
        dept_section.append(Spacer(1, 6))
        elements.append(KeepTogether(dept_section))

    if detailed_data.get('scope_comparison'):
        add_records_table('Scope Comparison', detailed_data['scope_comparison'])

    tasks_sample = detailed_data.get('tasks')
    if tasks_sample:
        column_map = {
            'title': 'Task',
            'status': 'Status',
            'priority': 'Priority',
            'due_date': 'Due Date',
            'completed_date': 'Completed Date',
            'completion_time_hours': 'Completion (hrs)'
        }
        add_records_table('Task Details', tasks_sample, column_map, limit=20)

    tasks_by_scope = detailed_data.get('tasks_by_scope') or {}
    for scope_name, scope_tasks in tasks_by_scope.items():
        column_map = {
            'title': 'Task',
            'status': 'Status',
            'priority': 'Priority',
            'due_date': 'Due Date',
            'completed_date': 'Completed Date',
            'completion_time_hours': 'Completion (hrs)'
        }
        add_records_table(f"{scope_name} Tasks", scope_tasks, column_map, limit=20)

    workload_analysis = detailed_data.get('workload_analysis')
    if isinstance(workload_analysis, dict) and workload_analysis:
        rows = []
        for key, value in workload_analysis.items():
            label = humanize_key(key)
            if 'hours' in key and isinstance(value, (int, float)):
                display = f"{value:.1f} h"
            else:
                display = format_cell_value(value)
            rows.append([label, display])
        if rows:
            elements.append(Paragraph('Workload Analysis', subheading_style))
            elements.append(Spacer(1, 4))
            analysis_table = Table(rows, colWidths=[2.8 * inch, 2.7 * inch])
            analysis_table.setStyle(TableStyle([
                ('BACKGROUND', (0, 0), (-1, -1), colors.white),
                ('FONTNAME', (0, 0), (-1, -1), 'Helvetica'),
                ('FONTNAME', (0, 0), (0, -1), 'Helvetica-Bold'),
                ('TEXTCOLOR', (0, 0), (0, -1), HexColor('#1f2937')),
                ('TEXTCOLOR', (1, 0), (1, -1), HexColor('#111827')),
                ('BOX', (0, 0), (-1, -1), 0.5, HexColor('#e2e8f0')),
                ('INNERGRID', (0, 0), (-1, -1), 0.25, HexColor('#e2e8f0')),
                ('TOPPADDING', (0, 0), (-1, -1), 6),
                ('BOTTOMPADDING', (0, 0), (-1, -1), 6),
            ]))
            elements.append(analysis_table)
            elements.append(Spacer(1, 14))

    doc.build(elements)
    buffer.seek(0)
    return buffer

def is_task_overdue(task: Dict[str, Any]) -> bool:
    """Check if a task is overdue."""
    try:
        due_date_str = task.get('due_date')
        if not due_date_str:
            return False
            
        # Parse due date
        due_date = datetime.fromisoformat(due_date_str.replace('Z', '+00:00'))
        current_date = datetime.now(timezone.utc)
        
        # Task is overdue if due date has passed and status is not completed
        status = task.get('status', '').lower()
        return due_date < current_date and status != 'completed'
    except Exception:
        return False

def get_options_for_report_type(requesting_user: Dict[str, Any], report_type: str):
    """Get specific options based on report type."""
    try:
        role = requesting_user.get('role')
        department = requesting_user.get('department')
        user_id = requesting_user.get('user_id')
        
        options = []
        
        if report_type == 'individual':
            # Get users that this role can generate reports for
            if role == UserRole.MANAGER.value:
                # Manager can report on their team members + themselves
                team_members = get_team_members(department, user_id) or []
                # Add self
                options.append({
                    'value': user_id,
                    'label': f"{requesting_user.get('name', 'Unknown')} (You)"
                })
                # Add team members
                for member in team_members:
                    if member.get('user_id') != user_id:  # Don't duplicate self
                        options.append({
                            'value': member.get('user_id'),
                            'label': member.get('name', 'Unknown User')
                        })
                        
            elif role == UserRole.DIRECTOR.value:
                # Director can report on anyone in their department
                dept_users_response = supabase.table('user').select('user_id, name, email').eq('department', department).eq('is_active', True).execute()
                dept_users = dept_users_response.data or []
                
                for user in dept_users:
                    label = user.get('name', 'Unknown User')
                    if user.get('user_id') == user_id:
                        label += " (You)"
                    options.append({
                        'value': user.get('user_id'),
                        'label': label
                    })
                    
            elif role == UserRole.HR.value:
                # HR can report on anyone
                all_users_response = supabase.table('user').select('user_id, name, email, department').eq('is_active', True).execute()
                all_users = all_users_response.data or []
                
                for user in all_users:
                    label = f"{user.get('name', 'Unknown User')}"
                    if user.get('department'):
                        label += f" ({user.get('department')})"
                    if user.get('user_id') == user_id:
                        label += " (You)"
                    options.append({
                        'value': user.get('user_id'),
                        'label': label
                    })
                    
        elif report_type == 'team':
            # Get teams that this role can generate reports for
            if role == UserRole.DIRECTOR.value:
                # Director can report on manager teams in their department
                dept_users_response = supabase.table('user').select('*').eq('department', department).eq('is_active', True).execute()
                dept_users = dept_users_response.data or []
                
                # Find managers in the department who have team members
                managers_with_teams = []
                for user in dept_users:
                    superior_id = user.get('superior')
                    if superior_id:  # This user has a superior
                        superior_user = get_user_details(superior_id)
                        if (superior_user and 
                            superior_user.get('role') == 'Manager' and 
                            superior_user.get('department') == department):
                            managers_with_teams.append(superior_user)
                
                # Remove duplicates and create options
                seen_managers = set()
                for manager in managers_with_teams:
                    manager_id = manager.get('user_id')
                    if manager_id and manager_id not in seen_managers:
                        seen_managers.add(manager_id)
                        options.append({
                            'value': manager_id,
                            'label': f"{manager.get('name', 'Unknown')}'s Team"
                        })
                        
            elif role == UserRole.HR.value:
                # HR can report on any manager's team (managers have teams, not directors)
                all_users_response = supabase.table('user').select('*').eq('is_active', True).execute()
                all_users = all_users_response.data or []
                
                # Get all users who have subordinates (are superiors) and are managers
                managers_with_teams = []
                for user in all_users:
                    superior_id = user.get('superior')
                    if superior_id:  # This user has a superior, so their superior might be a manager with a team
                        superior_user = get_user_details(superior_id)
                        if superior_user and superior_user.get('role') == 'Manager':
                            managers_with_teams.append(superior_user)
                
                # Remove duplicates and create options
                seen_managers = set()
                for manager in managers_with_teams:
                    manager_id = manager.get('user_id')
                    if manager_id and manager_id not in seen_managers:
                        seen_managers.add(manager_id)
                        options.append({
                            'value': manager_id,
                            'label': f"{manager.get('name', 'Unknown')}'s Team ({manager.get('department', 'Unknown Dept')})"
                        })
                        
        elif report_type == 'department':
            # Only HR can generate department reports
            if role == UserRole.HR.value:
                departments = get_all_departments()
                for dept in departments:
                    options.append({
                        'value': dept,
                        'label': dept
                    })
        
        return jsonify({'options': options}), 200
        
    except Exception as e:
        logger.error(f"Error getting options for report type {report_type}: {e}")
        return jsonify({"error": "Failed to get report options"}), 500


def get_options_for_scope_type(requesting_user: Dict[str, Any], scope_type: str):
    """Get options for HR organization report scope types."""
    try:
        role = requesting_user.get('role')
        
        # Only HR can access organization reports
        if role != UserRole.HR.value:
            return jsonify({"error": "Unauthorized"}), 403
            
        options = []
        
        if scope_type == 'departments':
            departments = get_all_departments()
            for dept in departments:
                options.append({
                    'value': dept,
                    'label': dept
                })
                
        elif scope_type == 'teams':
            # Get all teams (only managers with subordinates, not directors)
            all_users_response = supabase.table('user').select('*').execute()
            all_users = all_users_response.data or []
            superiors = list(set([user.get('superior') for user in all_users if user.get('superior')]))
            
            for superior_id in superiors:
                superior_user = get_user_details(superior_id)
                if superior_user and superior_user.get('role') == UserRole.MANAGER.value:
                    # Only include managers as team leads (directors manage departments, not teams)
                    options.append({
                        'value': superior_id,
                        'label': f"{superior_user.get('name', 'Unknown')}'s Team ({superior_user.get('department', 'Unknown Dept')})"
                    })
                    
        elif scope_type == 'individuals':
            # Get all users
            all_users_response = supabase.table('user').select('user_id, name, email, department').eq('is_active', True).execute()
            all_users = all_users_response.data or []
            
            for user in all_users:
                label = f"{user.get('name', 'Unknown User')}"
                if user.get('department'):
                    label += f" ({user.get('department')})"
                options.append({
                    'value': user.get('user_id'),
                    'label': label
                })
        
        return jsonify({'options': options}), 200
        
    except Exception as e:
        logger.error(f"Error getting options for scope type {scope_type}: {e}")
        return jsonify({"error": "Failed to get scope options"}), 500


def calculate_team_metrics(tasks: List[Dict[str, Any]]) -> Dict[str, Any]:
    """Calculate team-level metrics for director reports."""
    total_tasks = len(tasks)
    if total_tasks == 0:
        return {
            'total_tasks': 0,
            'completed_tasks': 0,
            'completion_rate': 0,
            'overdue_tasks': 0,
            'overdue_percentage': 0,
            'total_time_spent': 0,
            'total_time_spent_hours': 0,
            'avg_completion_time': 0,
            'avg_completion_time_hours': 0,
            'avg_active_time_hours': 0
        }
    
    completed_tasks = [t for t in tasks if t.get('status', '').lower() == 'completed']
    overdue_tasks = []
    total_time_spent_hours = 0.0
    completion_times_hours: List[float] = []
    active_times_hours: List[float] = []
    
    current_date = datetime.now(timezone.utc)
    
    for task in tasks:
        # Check for overdue tasks
        due_date = task.get('due_date')
        if due_date and task.get('status', '').lower() != 'completed':
            due_dt = parse_datetime(due_date)
            if due_dt and due_dt < current_date:
                overdue_tasks.append(task)
        
        completion_hours = task.get('completion_time_hours')
        if completion_hours is not None:
            total_time_spent_hours += max(completion_hours, 0)
            completion_times_hours.append(max(completion_hours, 0))
        else:
            in_progress = task.get('time_in_progress_hours')
            if in_progress is not None:
                active_times_hours.append(max(in_progress, 0))
    
    completion_rate = (len(completed_tasks) / total_tasks) * 100
    overdue_percentage = (len(overdue_tasks) / total_tasks) * 100
    avg_completion_time_hours = sum(completion_times_hours) / len(completion_times_hours) if completion_times_hours else 0
    avg_active_time_hours = sum(active_times_hours) / len(active_times_hours) if active_times_hours else 0
    
    return {
        'total_tasks': total_tasks,
        'completed_tasks': len(completed_tasks),
        'completion_rate': completion_rate,
        'overdue_tasks': len(overdue_tasks),
        'overdue_percentage': overdue_percentage,
        'total_time_spent': total_time_spent_hours,
        'total_time_spent_hours': total_time_spent_hours,
        'avg_completion_time': avg_completion_time_hours,
        'avg_completion_time_hours': avg_completion_time_hours,
        'avg_active_time_hours': avg_active_time_hours
    }

def generate_director_report(tasks_by_scope: Dict[str, List[Dict[str, Any]]],
                             requesting_user: Dict[str, Any],
                             filters: Dict[str, Any]) -> io.BytesIO:
    """Generate comparative report for directors/managers/HR with branded layout."""
    buffer = io.BytesIO()
    doc = SimpleDocTemplate(buffer, pagesize=letter, rightMargin=50, leftMargin=50, topMargin=50, bottomMargin=50)
    elements: List[Any] = []
    styles = getSampleStyleSheet()

    report_type = filters.get('report_type')
    report_title = filters.get('report_title')
    if not report_title:
        if report_type == ReportType.TEAM.value:
            report_title = "Team Performance Report"
        elif report_type == ReportType.DEPARTMENT.value:
            report_title = "Department Performance Report"
        else:
            report_title = "Performance Comparison Report"

    elements.extend(build_report_header(report_title, styles))

    start_date = filters.get('start_date')
    end_date = filters.get('end_date')
    status_filter = filters.get('status_filter') or []

    metadata_rows: List[List[str]] = [
        ['Generated by:', requesting_user.get('name', 'Unknown')],
        ['Role:', requesting_user.get('role', 'Unknown')],
        ['Report Date:', datetime.now().strftime('%B %d, %Y at %I:%M %p')]
    ]

    departments = filters.get('departments') or []
    if isinstance(departments, str):
        departments = [departments]
    if not departments and filters.get('department'):
        departments = [filters.get('department')]
    if departments:
        metadata_rows.append(['Departments:', ', '.join(departments)])
    elif requesting_user.get('department'):
        metadata_rows.append(['Department:', requesting_user.get('department')])

    scope_label = 'Scopes Analyzed:'
    if report_type == ReportType.TEAM.value:
        scope_label = 'Teams Analyzed:'
    elif report_type == ReportType.DEPARTMENT.value:
        scope_label = 'Teams Compared:' if len(tasks_by_scope) != 1 else 'Team Analyzed:'
    scope_value = ', '.join(tasks_by_scope.keys()) if tasks_by_scope else 'None'
    metadata_rows.append([scope_label, scope_value])

    if start_date and end_date:
        metadata_rows.append(['Date Range:', f"{start_date} to {end_date}"])
    elif start_date:
        metadata_rows.append(['Date Range:', f"From {start_date}"])
    elif end_date:
        metadata_rows.append(['Date Range:', f"Until {end_date}"])

    if status_filter and 'All' not in status_filter:
        metadata_rows.append(['Status Filter:', ', '.join(status_filter)])

    metadata_table = Table(metadata_rows, colWidths=[1.8 * inch, 3.7 * inch])
    metadata_table.setStyle(TableStyle([
        ('FONTNAME', (0, 0), (0, -1), 'Helvetica-Bold'),
        ('FONTNAME', (1, 0), (1, -1), 'Helvetica'),
        ('FONTSIZE', (0, 0), (-1, -1), 10),
        ('TEXTCOLOR', (0, 0), (0, -1), HexColor('#475569')),
        ('TEXTCOLOR', (1, 0), (1, -1), HexColor('#1e293b')),
        ('BOTTOMPADDING', (0, 0), (-1, -1), 6),
        ('TOPPADDING', (0, 0), (-1, -1), 6),
        ('BACKGROUND', (0, 0), (-1, -1), HexColor('#f8fafc')),
        ('BOX', (0, 0), (-1, -1), 0.5, HexColor('#e2e8f0')),
    ]))
    elements.append(metadata_table)
    elements.append(Spacer(1, 24))

    heading_style = ParagraphStyle(
        'ComparisonHeading',
        parent=styles['Heading2'],
        fontSize=16,
        textColor=HexColor('#1e40af'),
        fontName='Helvetica-Bold'
    )

    # Performance comparison section - keep together
    comparison_section = []
    comparison_section.append(Paragraph("Performance Comparison", heading_style))
    comparison_section.append(Spacer(1, 15))

    comparison_data: List[List[str]] = [
        ['Scope', 'Total Tasks', 'Completed', 'Completion Rate', 'Overdue %', 'Avg. Duration (days)', 'Total Time (days)']
    ]

    for scope_name, scope_tasks in tasks_by_scope.items():
        metrics = calculate_team_metrics(scope_tasks)
        # Convert hours to days for display
        avg_duration_hours = metrics.get('avg_completion_time_hours', metrics.get('avg_completion_time', 0))
        total_time_hours = metrics.get('total_time_spent_hours', metrics.get('total_time_spent', 0))
        avg_duration_days = avg_duration_hours / 24
        total_time_days = total_time_hours / 24
        
        comparison_data.append([
            scope_name,
            str(metrics['total_tasks']),
            str(metrics['completed_tasks']),
            f"{metrics['completion_rate']:.1f}%",
            f"{metrics['overdue_percentage']:.1f}%",
            f"{avg_duration_days:.1f}",
            f"{total_time_days:.1f}"
        ])

    if len(comparison_data) == 1:
        comparison_data.append(['No data available', '-', '-', '-', '-', '-', '-'])

    comparison_table = Table(
        comparison_data,
        colWidths=[1.6 * inch, 0.9 * inch, 0.9 * inch, 1.1 * inch, 0.9 * inch, 1.2 * inch, 1.0 * inch]
    )
    comparison_table.setStyle(TableStyle([
        ('BACKGROUND', (0, 0), (-1, 0), HexColor('#3b82f6')),
        ('TEXTCOLOR', (0, 0), (-1, 0), colors.white),
        ('FONTNAME', (0, 0), (-1, 0), 'Helvetica-Bold'),
        ('FONTSIZE', (0, 0), (-1, 0), 9),
        ('ALIGN', (0, 0), (-1, 0), 'CENTER'),
        ('BOTTOMPADDING', (0, 0), (-1, 0), 10),
        ('TOPPADDING', (0, 0), (-1, 0), 10),

        ('FONTNAME', (0, 1), (-1, -1), 'Helvetica'),
        ('FONTSIZE', (0, 1), (-1, -1), 8),
        ('ALIGN', (1, 1), (-1, -1), 'CENTER'),
        ('ALIGN', (0, 1), (0, -1), 'LEFT'),
        ('TOPPADDING', (0, 1), (-1, -1), 8),
        ('BOTTOMPADDING', (0, 1), (-1, -1), 8),

        ('BOX', (0, 0), (-1, -1), 1, HexColor('#e2e8f0')),
        ('INNERGRID', (0, 0), (-1, -1), 0.5, HexColor('#e2e8f0')),
        ('VALIGN', (0, 0), (-1, -1), 'MIDDLE'),
    ]))

    for row_idx in range(1, len(comparison_data)):
        bg_color = colors.white if row_idx % 2 == 1 else HexColor('#f8fafc')
        comparison_table.setStyle(TableStyle([
            ('BACKGROUND', (0, row_idx), (-1, row_idx), bg_color)
        ]))

    comparison_section.append(comparison_table)
    comparison_section.append(Spacer(1, 20))
    
    elements.append(KeepTogether(comparison_section))
    
    # Add comparison bar chart - separate section
    chart_section = []
    chart_heading = Paragraph("Performance Comparison Chart", heading_style)
    chart_section.append(chart_heading)
    chart_section.append(Spacer(1, 8))
    
    # Prepare data for comparison bar chart
    completion_rates = {}
    for scope_name, scope_tasks in tasks_by_scope.items():
        metrics = calculate_team_metrics(scope_tasks)
        completion_rates[scope_name] = int(metrics['completion_rate'])
    
    comparison_bar_chart = generate_bar_chart(completion_rates, "Completion Rates by Team/Department")
    chart_section.append(comparison_bar_chart)
    chart_section.append(Spacer(1, 20))
    
    elements.append(KeepTogether(chart_section))

    doc.build(elements)
    buffer.seek(0)
    return buffer

def generate_hr_report(data_by_scope: Dict[str, List[Dict[str, Any]]],
                      requesting_user: Dict[str, Any],
                      filters: Dict[str, Any]) -> io.BytesIO:
    """Generate HR-level organization-wide report with comparison insights."""
    buffer = io.BytesIO()
    doc = SimpleDocTemplate(buffer, pagesize=letter, rightMargin=50, leftMargin=50, topMargin=50, bottomMargin=50)
    elements: List[Any] = []
    styles = getSampleStyleSheet()

    report_title = filters.get('report_title') or "Organization Performance Report"
    elements.extend(build_report_header(report_title, styles))

    scope_type = filters.get('scope_type', 'organization')
    scope_values = filters.get('scope_values') or list(data_by_scope.keys())
    start_date = filters.get('start_date')
    end_date = filters.get('end_date')
    status_filter = filters.get('status_filter') or []

    scope_label_map = {
        'departments': 'Departments Included:',
        'teams': 'Teams Included:',
        'individuals': 'Individuals Included:'
    }

    metadata_rows: List[List[str]] = [
        ['Generated by:', requesting_user.get('name', 'Unknown')],
        ['Role:', requesting_user.get('role', 'Unknown')],
        ['Scope Type:', scope_type.replace('_', ' ').title()],
        ['Report Date:', datetime.now().strftime('%B %d, %Y at %I:%M %p')],
        [scope_label_map.get(scope_type, 'Scopes Analyzed:'), ', '.join(scope_values) if scope_values else 'Organization-wide']
    ]

    if start_date and end_date:
        metadata_rows.append(['Date Range:', f"{start_date} to {end_date}"])
    elif start_date:
        metadata_rows.append(['Date Range:', f"From {start_date}"])
    elif end_date:
        metadata_rows.append(['Date Range:', f"Until {end_date}"])

    if status_filter and 'All' not in status_filter:
        metadata_rows.append(['Status Filter:', ', '.join(status_filter)])

    metadata_table = Table(metadata_rows, colWidths=[1.8 * inch, 3.7 * inch])
    metadata_table.setStyle(TableStyle([
        ('FONTNAME', (0, 0), (0, -1), 'Helvetica-Bold'),
        ('FONTNAME', (1, 0), (1, -1), 'Helvetica'),
        ('FONTSIZE', (0, 0), (-1, -1), 10),
        ('TEXTCOLOR', (0, 0), (0, -1), HexColor('#475569')),
        ('TEXTCOLOR', (1, 0), (1, -1), HexColor('#1e293b')),
        ('BOTTOMPADDING', (0, 0), (-1, -1), 6),
        ('TOPPADDING', (0, 0), (-1, -1), 6),
        ('BACKGROUND', (0, 0), (-1, -1), HexColor('#f8fafc')),
        ('BOX', (0, 0), (-1, -1), 0.5, HexColor('#e2e8f0')),
    ]))
    elements.append(metadata_table)
    elements.append(Spacer(1, 24))

    heading_style = ParagraphStyle(
        'ScopeHeading',
        parent=styles['Heading2'],
        fontSize=16,
        textColor=HexColor('#1e40af'),
        fontName='Helvetica-Bold'
    )

    # Check if this is organization metrics data
    if 'organization_metrics' in data_by_scope:
        org_metrics = data_by_scope['organization_metrics']
        dept_metrics = org_metrics['dept_metrics']
        
        # Organization Summary - keep together
        overview_section = []
        overview_section.append(Paragraph("Organization Overview", heading_style))
        overview_section.append(Spacer(1, 15))
        
        overview_data = [
            ['Metric', 'Value'],
            ['Total Departments', str(len(dept_metrics))],
            ['Total Employees', str(org_metrics['total_employees'])],
            ['Total Tasks', str(org_metrics['total_tasks'])],
            ['Avg. Workload (Days/Employee)', f"{org_metrics['avg_workload_time_per_employee']:.1f}"],
            ['Avg. Tasks/Employee', f"{org_metrics['avg_workload_tasks_per_employee']:.1f}"],
            ['Avg. Days/Task', f"{org_metrics.get('avg_time_per_task_days', 0):.1f}"],
            ['Trend Interval', org_metrics.get('trend_granularity', 'Monthly').title()]
        ]
        
        overview_table = Table(overview_data, colWidths=[3.0 * inch, 2.0 * inch])
        overview_table.setStyle(TableStyle([
            ('BACKGROUND', (0, 0), (-1, 0), HexColor('#3b82f6')),
            ('TEXTCOLOR', (0, 0), (-1, 0), colors.white),
            ('FONTNAME', (0, 0), (-1, 0), 'Helvetica-Bold'),
            ('FONTSIZE', (0, 0), (-1, 0), 10),
            ('ALIGN', (0, 0), (-1, -1), 'LEFT'),
            ('ALIGN', (1, 1), (1, -1), 'RIGHT'),
            ('FONTNAME', (0, 1), (-1, -1), 'Helvetica'),
            ('FONTSIZE', (0, 1), (-1, -1), 9),
            ('TOPPADDING', (0, 1), (-1, -1), 6),
            ('BOTTOMPADDING', (0, 1), (-1, -1), 6),
            ('BOX', (0, 0), (-1, -1), 1, HexColor('#e2e8f0')),
            ('INNERGRID', (0, 0), (-1, -1), 0.5, HexColor('#e2e8f0')),
            ('VALIGN', (0, 0), (-1, -1), 'MIDDLE'),
        ]))
        
        for row_idx in range(1, len(overview_data)):
            bg_color = colors.white if row_idx % 2 == 1 else HexColor('#f8fafc')
            overview_table.setStyle(TableStyle([
                ('BACKGROUND', (0, row_idx), (-1, row_idx), bg_color)
            ]))

        overview_section.append(overview_table)
        overview_section.append(Spacer(1, 24))
        
        elements.append(KeepTogether(overview_section))
        
        # Department Metrics - properly transposed format for print compatibility
        dept_section = []
        dept_section.append(Paragraph("Department Metrics", heading_style))
        dept_section.append(Spacer(1, 6))

        # Create truly transposed table: metrics as rows, departments as columns
        # First, collect all department names (handle empty case)
        if not dept_metrics:
            dept_section.append(Paragraph("No department data available", styles['Normal']))
            dept_section.append(Spacer(1, 24))
            elements.append(KeepTogether(dept_section))
        else:
            dept_names = [escape(dept.get('department', 'Unknown'))[:12] for dept in dept_metrics]  # Shorter names
            
            # Create table with metrics as rows and departments as columns
            dept_table_data = [
                ['Metric'] + dept_names  # Header row
            ]
        
            # Add each metric as a row
            metrics_to_show = [
                ('Completion Rate (%)', lambda d: f"{d.get('completion_rate', 0):.1f}%"),
                ('Overdue (%)', lambda d: f"{d.get('overdue_percentage', 0):.1f}%"),
                ('Employees', lambda d: str(d.get('employee_count', 0))),
                ('Time Logged (days)', lambda d: f"{d.get('time_logged_days', 0):.1f}"),
                ('Avg Tasks/Emp', lambda d: f"{d.get('avg_tasks_per_employee', d['total_tasks'] / d.get('employee_count', 1) if d.get('employee_count', 0) > 0 else 0):.1f}"),
                ('Avg Days/Emp', lambda d: f"{d.get('avg_time_per_employee_days', d.get('time_logged_days', 0) / d.get('employee_count', 1) if d.get('employee_count', 0) > 0 else 0):.1f}"),
                ('Avg Days/Task', lambda d: f"{d.get('avg_time_per_task_days', 0):.1f}")
            ]
            
            for metric_name, value_func in metrics_to_show:
                row = [metric_name]
                for dept in dept_metrics:
                    try:
                        row.append(value_func(dept))
                    except:
                        row.append('N/A')
                dept_table_data.append(row)

            # Calculate dynamic column widths based on number of departments - more compact
            num_depts = len(dept_names)
            if num_depts <= 4:
                # For 4 or fewer departments, use smaller columns
                metric_col_width = 1.1 * inch
                dept_col_width = (6.0 * inch - metric_col_width) / max(num_depts, 1)
            else:
                # For more departments, use even narrower columns
                metric_col_width = 1.0 * inch
                dept_col_width = min(0.7 * inch, (6.0 * inch - metric_col_width) / num_depts)
            
            col_widths = [metric_col_width] + [dept_col_width] * num_depts

            dept_table = Table(dept_table_data, colWidths=col_widths)
            dept_table.setStyle(TableStyle([
                # Header row
                ('BACKGROUND', (0, 0), (-1, 0), HexColor('#3b82f6')),
                ('TEXTCOLOR', (0, 0), (-1, 0), colors.white),
                ('FONTNAME', (0, 0), (-1, 0), 'Helvetica-Bold'),
                ('FONTSIZE', (0, 0), (-1, 0), 6),
                ('ALIGN', (0, 0), (0, 0), 'LEFT'),      # Metric column header left
                ('ALIGN', (1, 0), (-1, 0), 'CENTER'),  # Department headers center
                ('BOTTOMPADDING', (0, 0), (-1, 0), 3),
                ('TOPPADDING', (0, 0), (-1, 0), 3),

                # Data rows
                ('FONTNAME', (0, 1), (-1, -1), 'Helvetica'),
                ('FONTSIZE', (0, 1), (-1, -1), 6),
                ('ALIGN', (0, 1), (0, -1), 'LEFT'),     # Metric names left
                ('ALIGN', (1, 1), (-1, -1), 'CENTER'), # Data values center
                ('TOPPADDING', (0, 1), (-1, -1), 2),
                ('BOTTOMPADDING', (0, 1), (-1, -1), 2),
                ('LEFTPADDING', (0, 0), (-1, -1), 2),
                ('RIGHTPADDING', (0, 0), (-1, -1), 2),

                # Styling
                ('BOX', (0, 0), (-1, -1), 1, HexColor('#e2e8f0')),
                ('INNERGRID', (0, 0), (-1, -1), 0.5, HexColor('#e2e8f0')),
                ('VALIGN', (0, 0), (-1, -1), 'MIDDLE'),
                
                # Metric column background
                ('BACKGROUND', (0, 1), (0, -1), HexColor('#f8fafc')),
            ]))

            # Alternating row colors for data rows
            for row_idx in range(1, len(dept_table_data)):
                if row_idx % 2 == 0:  # Even rows (starting from 1)
                    dept_table.setStyle(TableStyle([
                        ('BACKGROUND', (1, row_idx), (-1, row_idx), HexColor('#f8fafc'))
                    ]))

            dept_section.append(dept_table)
            dept_section.append(Spacer(1, 8))
            
            elements.append(KeepTogether(dept_section))
        
        # Trend section
        trend_data = org_metrics.get('trend') or org_metrics.get('monthly_completions') or {}
        if trend_data:
            trend_section = []
            trend_label = org_metrics.get('trend_granularity', 'Monthly').title()
            trend_section.append(Paragraph(f"{trend_label} Task Completion Trend", heading_style))
            trend_section.append(Spacer(1, 15))
            
            trend_rows = [[trend_label, 'Tasks Completed']]
            for period, count in sorted(trend_data.items()):
                trend_rows.append([period, str(count)])
            
            monthly_table = Table(trend_rows, colWidths=[2.5 * inch, 2.0 * inch])
            monthly_table.setStyle(TableStyle([
                ('BACKGROUND', (0, 0), (-1, 0), HexColor('#3b82f6')),
                ('TEXTCOLOR', (0, 0), (-1, 0), colors.white),
                ('FONTNAME', (0, 0), (-1, 0), 'Helvetica-Bold'),
                ('FONTSIZE', (0, 0), (-1, 0), 10),
                ('ALIGN', (0, 0), (-1, -1), 'LEFT'),
                ('ALIGN', (1, 1), (1, -1), 'RIGHT'),
                ('FONTNAME', (0, 1), (-1, -1), 'Helvetica'),
                ('FONTSIZE', (0, 1), (-1, -1), 9),
                ('TOPPADDING', (0, 1), (-1, -1), 6),
                ('BOTTOMPADDING', (0, 1), (-1, -1), 6),
                ('BOX', (0, 0), (-1, -1), 1, HexColor('#e2e8f0')),
                ('INNERGRID', (0, 0), (-1, -1), 0.5, HexColor('#e2e8f0')),
                ('VALIGN', (0, 0), (-1, -1), 'MIDDLE'),
            ]))
            
            for row_idx in range(1, len(trend_rows)):
                bg_color = colors.white if row_idx % 2 == 1 else HexColor('#f8fafc')
                monthly_table.setStyle(TableStyle([
                    ('BACKGROUND', (0, row_idx), (-1, row_idx), bg_color)
                ]))

            trend_section.append(monthly_table)
            trend_section.append(Spacer(1, 18))
            
            elements.append(KeepTogether(trend_section))
        
    else:
        # Legacy format for other report types
        # Comparison overview
        elements.append(Paragraph("Scope Comparison Overview", heading_style))
        elements.append(Spacer(1, 15))

        comparison_data: List[List[str]] = [
            ['Scope', 'Total Tasks', 'Completed', 'Completion Rate', 'Overdue %', 'Avg. Duration (hrs)', 'Total Time (hrs)']
        ]

        for scope_name, tasks in data_by_scope.items():
            metrics = calculate_team_metrics(tasks)
            comparison_data.append([
                scope_name,
                str(metrics['total_tasks']),
                str(metrics['completed_tasks']),
                f"{metrics['completion_rate']:.1f}%",
                f"{metrics['overdue_percentage']:.1f}%",
                f"{metrics.get('avg_completion_time_hours', metrics.get('avg_completion_time', 0)):.1f}",
                f"{metrics.get('total_time_spent_hours', metrics.get('total_time_spent', 0)):.1f}"
            ])

        if len(comparison_data) == 1:
            comparison_data.append(['No data available', '-', '-', '-', '-', '-', '-'])

        comparison_table = Table(
            comparison_data,
            colWidths=[1.6 * inch, 0.9 * inch, 0.9 * inch, 1.1 * inch, 0.9 * inch, 1.2 * inch, 1.0 * inch]
        )
        comparison_table.setStyle(TableStyle([
            ('BACKGROUND', (0, 0), (-1, 0), HexColor('#3b82f6')),
            ('TEXTCOLOR', (0, 0), (-1, 0), colors.white),
            ('FONTNAME', (0, 0), (-1, 0), 'Helvetica-Bold'),
            ('FONTSIZE', (0, 0), (-1, 0), 9),
            ('ALIGN', (0, 0), (-1, 0), 'CENTER'),
            ('BOTTOMPADDING', (0, 0), (-1, 0), 10),
            ('TOPPADDING', (0, 0), (-1, 0), 10),

            ('FONTNAME', (0, 1), (-1, -1), 'Helvetica'),
            ('FONTSIZE', (0, 1), (-1, -1), 8),
            ('ALIGN', (1, 1), (-1, -1), 'CENTER'),
            ('ALIGN', (0, 1), (0, -1), 'LEFT'),
            ('TOPPADDING', (0, 1), (-1, -1), 8),
            ('BOTTOMPADDING', (0, 1), (-1, -1), 8),

            ('BOX', (0, 0), (-1, -1), 1, HexColor('#e2e8f0')),
            ('INNERGRID', (0, 0), (-1, -1), 0.5, HexColor('#e2e8f0')),
            ('VALIGN', (0, 0), (-1, -1), 'MIDDLE'),
        ]))

        for row_idx in range(1, len(comparison_data)):
            bg_color = colors.white if row_idx % 2 == 1 else HexColor('#f8fafc')
            comparison_table.setStyle(TableStyle([
                ('BACKGROUND', (0, row_idx), (-1, row_idx), bg_color)
            ]))

        elements.append(comparison_table)
        elements.append(Spacer(1, 24))

        # Detailed summaries per scope
        for scope_name, tasks in data_by_scope.items():
            elements.append(Paragraph(f"{scope_name} Summary", heading_style))
            elements.append(Spacer(1, 10))

            metrics = calculate_team_metrics(tasks)
            summary_data = [
                ['Metric', 'Value'],
                ['Total Tasks', str(metrics['total_tasks'])],
                ['Completed Tasks', str(metrics['completed_tasks'])],
                ['Completion Rate', f"{metrics['completion_rate']:.1f}%"],
                ['Overdue Tasks', str(metrics['overdue_tasks'])],
                ['Overdue Percentage', f"{metrics['overdue_percentage']:.1f}%"],
                ['Total Time Spent', f"{metrics['total_time_spent']} days"],
                ['Average Completion Time', f"{metrics['avg_completion_time']:.1f} days"]
            ]

            summary_table = Table(summary_data, colWidths=[2.5 * inch, 2.0 * inch])
            summary_table.setStyle(TableStyle([
                ('BACKGROUND', (0, 0), (-1, 0), HexColor('#3b82f6')),
                ('TEXTCOLOR', (0, 0), (-1, 0), colors.white),
                ('FONTNAME', (0, 0), (-1, 0), 'Helvetica-Bold'),
                ('FONTSIZE', (0, 0), (-1, 0), 10),
                ('ALIGN', (0, 0), (-1, -1), 'LEFT'),
                ('ALIGN', (1, 1), (1, -1), 'RIGHT'),
                ('FONTNAME', (0, 1), (-1, -1), 'Helvetica'),
                ('FONTSIZE', (0, 1), (-1, -1), 9),
                ('TOPPADDING', (0, 1), (-1, -1), 6),
                ('BOTTOMPADDING', (0, 1), (-1, -1), 6),
                ('BOX', (0, 0), (-1, -1), 1, HexColor('#e2e8f0')),
                ('INNERGRID', (0, 0), (-1, -1), 0.5, HexColor('#e2e8f0')),
                ('VALIGN', (0, 0), (-1, -1), 'MIDDLE'),
            ]))

            for row_idx in range(1, len(summary_data)):
                bg_color = colors.white if row_idx % 2 == 1 else HexColor('#f8fafc')
                summary_table.setStyle(TableStyle([
                    ('BACKGROUND', (0, row_idx), (-1, row_idx), bg_color)
                ]))

            elements.append(summary_table)
            elements.append(Spacer(1, 18))

    if not data_by_scope:
        no_data_style = ParagraphStyle(
            'NoData',
            parent=styles['Normal'],
            fontSize=11,
            textColor=HexColor('#64748b'),
            alignment=TA_CENTER
        )
        elements.append(Paragraph("No data available for the selected scope and filters.", no_data_style))

    doc.build(elements)
    buffer.seek(0)
    return buffer


@app.route("/health", methods=["GET"])
def health_check():
    """Health check endpoint."""
    return jsonify({"status": "healthy", "service": "report-service"}), 200

@app.route("/available-users", methods=["GET"])
def get_available_users():
    """Get all users available for HR individual analysis."""
    try:
        response = supabase.table('user').select('user_id, name, department, role').execute()
        users = response.data
        
        # Sort by department, then by name
        users.sort(key=lambda x: (x.get('department', ''), x.get('name', '')))
        
        return jsonify(users), 200
        
    except Exception as e:
        logger.error(f"Error fetching available users: {e}")
        return jsonify({"error": "Failed to fetch available users"}), 500

@app.route("/report-options", methods=["GET"])
def get_report_options():
    """Get available report options based on user role and report type."""
    try:
        user_id = request.args.get('user_id')
        report_type = request.args.get('report_type')
        scope_type = request.args.get('scope_type')
        
        if not user_id:
            return jsonify({"error": "user_id is required"}), 400
            
        user = get_user_details(user_id)
        if not user:
            return jsonify({"error": "User not found"}), 404
            
        role = user.get('role')
        department = user.get('department')
        
        # Handle specific report type requests
        logger.info(f"Debug: report_type={report_type}, scope_type={scope_type}")
        if report_type:
            logger.info(f"Calling get_options_for_report_type with user={user.get('name')} and report_type={report_type}")
            return get_options_for_report_type(user, report_type)
            
        # Handle scope type requests for HR organization reports
        if scope_type:
            logger.info(f"Calling get_options_for_scope_type with user={user.get('name')} and scope_type={scope_type}")
            return get_options_for_scope_type(user, scope_type)
        
        # Default: return available report types and general options
        options = {
            'user_role': role,
            'available_report_types': [],
            'departments': [],
            'teams': []
        }
        
        if role == UserRole.STAFF.value:
            options['available_report_types'] = ['individual']
            
        elif role == UserRole.MANAGER.value:
            options['available_report_types'] = ['individual', 'team']
            # Teams is just their own team (managed by them)
            options['teams'] = [f"{user.get('name', 'Unknown')}'s Team"]
            
        elif role == UserRole.DIRECTOR.value:
            options['available_report_types'] = ['individual', 'team', 'department']
            options['departments'] = [department]
            
            # Get teams in their department (by finding all unique superiors in the department)
            dept_members = get_team_members(department)
            superiors = list(set([member.get('superior') for member in dept_members if member.get('superior')]))
            team_names = []
            
            for superior_id in superiors:
                superior_user = get_user_details(superior_id)
                if superior_user:
                    team_names.append(superior_user.get('name', superior_id))
            
            options['teams'] = team_names
            
        elif role == UserRole.HR.value:
            options['available_report_types'] = ['individual', 'team', 'department', 'organization']
            options['departments'] = get_all_departments()
            
            # Get all teams across organization (only managers, not directors)
            all_users_response = supabase.table('user').select('*').execute()
            all_users = all_users_response.data or []
            superiors = list(set([user.get('superior') for user in all_users if user.get('superior')]))
            team_names = []
            
            for superior_id in superiors:
                superior_user = get_user_details(superior_id)
                if superior_user and superior_user.get('role') == UserRole.MANAGER.value:
                    # Only include managers as team leads (directors manage departments, not teams)
                    team_names.append(superior_user.get('name', superior_id))
            
            options['teams'] = team_names
            
        return jsonify(options), 200
        
    except Exception as e:
        logger.error(f"Error fetching report options: {e}")
        return jsonify({"error": "Failed to fetch report options"}), 500
    """Get specific options based on report type."""

@app.route("/generate-report", methods=["POST"])
def generate_report():
    try:
        logger.info("=== GENERATE REPORT START ===")
        data = request.get_json()
        logger.info(f"Request data: {data}")

        requesting_user_id = data.get('requesting_user_id') or data.get('user_id')
        if not requesting_user_id:
            return jsonify({"error": "user_id is required"}), 400

        requesting_user = get_user_details(requesting_user_id)
        if not requesting_user:
            return jsonify({"error": "User not found"}), 404

        report_type = data.get('report_type', 'individual')

        validation_data = {
            'report_type': report_type,
            'user_id': requesting_user_id,
            'department': requesting_user.get('department'),
            'teams': data.get('teams', [])
        }

        if not validate_report_access(requesting_user, validation_data):
            logger.error("Access validation failed")
            return jsonify({"error": "Unauthorized to generate this report type"}), 403

        start_date = data.get('start_date')
        end_date = data.get('end_date')
        status_filter = data.get('status_filter', ['All'])

        try:
            preview_data = generate_report_preview_data(
                requesting_user, report_type, data, start_date, end_date, status_filter
            )
        except ValueError as exc:
            logger.error(f"Validation error while preparing report preview: {exc}")
            return jsonify({"error": str(exc)}), 400

        report_labels = {
            ReportType.INDIVIDUAL.value: 'Individual',
            ReportType.TEAM.value: 'Team',
            ReportType.DEPARTMENT.value: 'Department',
            ReportType.ORGANIZATION.value: 'Organization'
        }
        report_label = report_labels.get(report_type, 'Report')
        preview_data['report_title'] = data.get('report_title') or f"{report_label} Performance Report"

        summary = preview_data.setdefault('summary', {})
        if report_type == ReportType.INDIVIDUAL.value and not summary.get('target_user'):
            summary['target_user'] = requesting_user.get('name', 'Unknown')

        pdf_buffer = generate_preview_pdf(preview_data, requesting_user)

        summary_targets = [
            summary.get('target_user'),
            ', '.join(summary.get('selected_teams', [])) if summary.get('selected_teams') else None,
            summary.get('team_name'),
            summary.get('department'),
            summary.get('scope'),
            summary.get('scope_type')
        ]
        filename_seed = next((value for value in summary_targets if value), report_label)
        safe_slug = sanitize_filename_component(filename_seed)
        timestamp = datetime.now().strftime('%Y%m%d_%H%M%S')
        filename = f"{report_type}_report_{safe_slug}_{timestamp}.pdf"

        return send_file(
            pdf_buffer,
            mimetype='application/pdf',
            as_attachment=True,
            download_name=filename
        )

    except requests.RequestException as e:
        logger.error(f"Error communicating with task service: {e}")
        return jsonify({"error": "Failed to fetch tasks from task service", "details": str(e)}), 503
    except Exception as e:
        logger.error(f"Error generating report: {e}", exc_info=True)
        return jsonify({"error": "Failed to generate report", "details": str(e)}), 500


def clean_data_for_json(data):
    """Clean data structure to ensure JSON serializability by removing None keys and converting None values."""
    if isinstance(data, dict):
        cleaned = {}
        for key, value in data.items():
            # Skip None keys
            if key is None:
                continue
            # Convert None keys to string
            clean_key = str(key) if key is not None else 'null'
            # Recursively clean values
            cleaned[clean_key] = clean_data_for_json(value)
        return cleaned
    elif isinstance(data, list):
        return [clean_data_for_json(item) for item in data]
    elif data is None:
        return 'null'
    else:
        return data


@app.route("/preview-report", methods=["POST"])
def preview_report():
    """
    Generate regular report data for preview (returns JSON).
    
    Request body - same format as generate-report endpoint
    
    Returns:
        JSON with report data and chart information
    """
    try:
        logger.info("=== PREVIEW REPORT START ===")
        data = request.get_json()
        logger.info(f"Preview request data: {data}")
        
        # Get requesting user details
        requesting_user_id = data.get('requesting_user_id') or data.get('user_id')
        
        if not requesting_user_id:
            return jsonify({"error": "user_id is required"}), 400
            
        requesting_user = get_user_details(requesting_user_id)
        
        if not requesting_user:
            return jsonify({"error": "User not found"}), 404
        
        report_type = data.get('report_type', 'individual')
        
        # Validate access
        validation_data = {
            'report_type': report_type,
            'user_id': requesting_user_id,
            'department': requesting_user.get('department'),
            'teams': data.get('teams', [])
        }
        
        if not validate_report_access(requesting_user, validation_data):
            return jsonify({"error": "Unauthorized to generate this report type"}), 403
        
        # Common parameters
        start_date = data.get('start_date')
        end_date = data.get('end_date')
        status_filter = data.get('status_filter', ['All'])
        user_role = requesting_user.get('role')
        
        # Generate preview data based on report type
        preview_data = generate_report_preview_data(
            requesting_user, report_type, data, start_date, end_date, status_filter
        )
        
        # Clean data to ensure JSON serializability
        cleaned_data = clean_data_for_json(preview_data)
        
        return jsonify(cleaned_data), 200
        
    except Exception as e:
        logger.error(f"Error generating report preview: {e}", exc_info=True)
        return jsonify({"error": "Failed to generate preview", "details": str(e)}), 500

@app.route("/preview-project-report", methods=["POST"])
def preview_project_report():
    """
    Generate project report data for preview (returns JSON).

    Request body:
    {
        "project_id": "project-uuid",
        "user_id": "user-uuid" (optional)
    }

    Returns:
        JSON with report data
    """
    try:
        data = request.get_json()
        project_id = data.get('project_id')
        user_id = data.get('user_id')

        if not project_id:
            return jsonify({"error": "project_id is required"}), 400

        logger.info(f"Generating preview for project {project_id} (user: {user_id})")
        report_data = fetch_project_report_data(project_id, user_id)

        return jsonify(report_data), 200

    except requests.RequestException as e:
        logger.error(f"Error communicating with services: {e}")
        return jsonify({"error": "Failed to fetch project data", "details": str(e)}), 503

    except Exception as e:
        logger.error(f"Error generating project report preview: {e}", exc_info=True)
        return jsonify({"error": "Failed to generate preview", "details": str(e)}), 500


@app.route("/generate-project-report", methods=["POST"])
def generate_project_report_endpoint():
    """
    Generate a PDF report for a project.

    Request body:
    {
        "project_id": "project-uuid",
        "user_id": "user-uuid" (optional)
    }

    Returns:
        PDF file stream
    """
    try:
        data = request.get_json()
        project_id = data.get('project_id')
        user_id = data.get('user_id')

        if not project_id:
            return jsonify({"error": "project_id is required"}), 400

        logger.info(f"Generating PDF report for project {project_id} (user: {user_id})")

        # Fetch project report data
        report_data = fetch_project_report_data(project_id, user_id)

        # Generate PDF
        pdf_buffer = generate_project_pdf_report(report_data)

        # Generate filename
        project_name = report_data['project']['name'].replace(' ', '_')
        timestamp = datetime.now().strftime('%Y%m%d_%H%M%S')
        filename = f"project_report_{project_name}_{timestamp}.pdf"

        # Return PDF as response
        return send_file(
            pdf_buffer,
            mimetype='application/pdf',
            as_attachment=True,
            download_name=filename
        )

    except requests.RequestException as e:
        logger.error(f"Error communicating with services: {e}")
        return jsonify({"error": "Failed to fetch project data", "details": str(e)}), 503

    except Exception as e:
        logger.error(f"Error generating project report PDF: {e}", exc_info=True)
        return jsonify({"error": "Failed to generate PDF", "details": str(e)}), 500

@app.route("/debug-users", methods=["GET"])
def debug_users():
    """Debug endpoint to check user data and report permissions."""
    try:
        user_id = request.args.get('user_id')
        if not user_id:
            # Return sample users if no user_id provided
            response = supabase.table('user').select('user_id, name, role, department').limit(5).execute()
            return jsonify({
                "message": "Provide user_id parameter to test specific user",
                "sample_users": response.data or [],
                "environment": {
                    'SUPABASE_URL': bool(SUPABASE_URL),
                    'TASK_SERVICE_URL': TASK_SERVICE_URL,
                    'USER_SERVICE_URL': USER_SERVICE_URL
                }
            }), 200
            
        user = get_user_details(user_id)
        if not user:
            return jsonify({"error": "User not found"}), 404
            
        # Test validation for individual report
        test_data = {
            'report_type': 'individual',
            'user_id': user_id,
            'department': user.get('department'),
            'teams': []
        }
        
        has_access = validate_report_access(user, test_data)
        
        result = {
            "user": user,
            "can_generate_individual_report": has_access,
            "test_validation_data": test_data,
            "role_enum_values": [role.value for role in UserRole],
            "user_role_match": user.get('role') in [role.value for role in UserRole]
        }
        
        # Get department members if applicable
        if user.get('department'):
            dept_members = get_team_members(user.get('department'))
            result["department_members_count"] = len(dept_members) if dept_members else 0
        
        return jsonify(result), 200
        
    except Exception as e:
        logger.error(f"Debug endpoint error: {e}")
        return jsonify({"error": str(e)}), 500

@app.route("/debug-tasks", methods=["GET"])
def debug_tasks():
    """Debug task fetching and filtering."""
    try:
        user_id = request.args.get('user_id')
        if not user_id:
            return jsonify({"error": "user_id required"}), 400
        
        start_date = request.args.get('start_date')
        end_date = request.args.get('end_date')
        status_filter = request.args.getlist('status_filter') or ['All']
        
        logger.info(f"🔍 DEBUG TASKS: user_id={user_id}, start={start_date}, end={end_date}, status={status_filter}")
        
        # Fetch tasks directly
        tasks = fetch_tasks_for_user(user_id, start_date, end_date, status_filter)
        
        result = {
            "user_id": user_id,
            "filters": {
                "start_date": start_date,
                "end_date": end_date,
                "status_filter": status_filter
            },
            "task_count": len(tasks),
            "tasks": tasks[:3]  # Only return first 3 for debugging
        }
        
        return jsonify(result), 200
        
    except Exception as e:
        logger.error(f"Error in debug tasks: {e}")
        return jsonify({"error": str(e)}), 500


if __name__ == "__main__":
    app.run(host="0.0.0.0", port=8090, debug=True)<|MERGE_RESOLUTION|>--- conflicted
+++ resolved
@@ -1723,16 +1723,6 @@
                     ('BACKGROUND', (0, row_idx), (-1, row_idx), bg_color)
                 ]))
 
-<<<<<<< HEAD
-        team_section.append(team_table)
-        team_section.append(Spacer(1, 20))
-        
-        elements.append(KeepTogether(team_section))
-        
-    # Task breakdown - add space instead of page break
-    task_breakdown_section = []
-    task_breakdown_section.append(Spacer(1, 30))
-=======
         elements.append(team_table)
         elements.append(Spacer(1, 20))
 
@@ -1824,7 +1814,6 @@
 
     # Task breakdown - new page
     elements.append(PageBreak())
->>>>>>> 46b33569
     tasks_heading = Paragraph("Task Breakdown by Status", heading_style)
     task_breakdown_section.append(tasks_heading)
     task_breakdown_section.append(Spacer(1, 8))
