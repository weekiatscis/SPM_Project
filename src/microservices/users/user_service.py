--- conflicted
+++ resolved
@@ -330,77 +330,5 @@
         return jsonify({"error": f"Failed to fetch subordinates: {str(e)}"}), 500
 
 
-<<<<<<< HEAD
-@app.put("/users/<user_id>")
-def update_user(user_id: str):
-    """Update user information (currently supports updating name only)"""
-    try:
-        # Get session token from Authorization header
-        session_token = request.headers.get('Authorization')
-
-        if not session_token or not session_token.startswith('Bearer '):
-            return jsonify({"error": "No valid session token provided"}), 401
-
-        # Extract session token
-        session_token = session_token[7:]  # Remove 'Bearer ' prefix
-
-        # Validate session and get user data
-        current_user = validate_session(session_token)
-
-        if not current_user:
-            return jsonify({"error": "Invalid or expired session"}), 401
-
-        # Check if user is updating their own profile
-        if current_user.get('user_id') != user_id:
-            return jsonify({"error": "You can only update your own profile"}), 403
-
-        # Get update data from request
-        data = request.get_json()
-
-        if not data:
-            return jsonify({"error": "No data provided"}), 400
-
-        # Only allow updating certain fields
-        allowed_fields = ['name']
-        update_data = {}
-
-        for field in allowed_fields:
-            if field in data:
-                # Validate name
-                if field == 'name':
-                    name = data[field].strip() if data[field] else ''
-                    if not name:
-                        return jsonify({"error": "Name cannot be empty"}), 400
-                    if len(name) > 20:
-                        return jsonify({"error": "Name must not exceed 20 characters"}), 400
-                    update_data[field] = name
-
-        if not update_data:
-            return jsonify({"error": "No valid fields to update"}), 400
-
-        # Add updated_at timestamp
-        update_data['updated_at'] = datetime.now(timezone.utc).isoformat()
-
-        # Update user in database
-        response = supabase.table("user").update(update_data).eq("user_id", user_id).execute()
-
-        if not response.data or len(response.data) == 0:
-            return jsonify({"error": "User not found or update failed"}), 404
-
-        updated_user = response.data[0]
-        user_info = map_db_row_to_api(updated_user)
-
-        return jsonify({"user": user_info, "message": "User updated successfully"}), 200
-
-    except Exception as e:
-        return jsonify({"error": f"Failed to update user: {str(e)}"}), 500
-=======
-@app.route("/health", methods=["GET"])
-def health_check():
-    """Simple health check endpoint for Docker and CI/CD"""
-    return jsonify({"status": "healthy", "service": "user-service"}), 200
->>>>>>> 65eea21a
-
-
 if __name__ == "__main__":
     app.run(host="0.0.0.0", port=8081)