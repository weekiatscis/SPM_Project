--- conflicted
+++ resolved
@@ -38,13 +38,10 @@
     priority: Optional[str] = None
     description: Optional[str] = None
     owner_id: Optional[str] = None
-<<<<<<< HEAD
     collaborators: Optional[str] = None
     isSubtask: Optional[bool] = False
     parent_task_id: Optional[str] = None
-=======
     reminder_days: Optional[List[int]] = None  # Custom reminder days (e.g., [7, 3, 1])
->>>>>>> 4bc8a35c
 
 class TaskUpdate(BaseModel):
     title: Optional[str] = None
@@ -54,14 +51,11 @@
     description: Optional[str] = None
     collaborators: Optional[str] = None
     project_id: Optional[str] = None
-<<<<<<< HEAD
     owner_id: Optional[str] = None
     isSubtask: Optional[bool] = None
     parent_task_id: Optional[str] = None
-=======
     subtasks: Optional[str] = None
     reminder_days: Optional[List[int]] = None  # Custom reminder days
->>>>>>> 4bc8a35c
 
 
 # Pydantic model for rescheduling a task
