import os
import sys
import json
import traceback
import logging
from typing import Optional, Dict, Any, List
from datetime import datetime, timezone, timedelta

import pika
import requests
from dotenv import load_dotenv

# Add the notifications microservice to the path to import email_service
sys.path.insert(0, os.path.join(os.path.dirname(__file__), '../notifications'))
try:
    from email_service import send_notification_email
    EMAIL_SERVICE_AVAILABLE = True
except ImportError:
    print("Warning: email_service not available. Email notifications will be disabled.")
    EMAIL_SERVICE_AVAILABLE = False

from flask import Flask, jsonify, request
from flask_cors import CORS
from supabase import create_client, Client
from pydantic import BaseModel, ValidationError

# Configure logging
logging.basicConfig(level=logging.INFO)
logger = logging.getLogger(__name__)

# Load environment variables from .env file
load_dotenv(dotenv_path=os.path.join(os.path.dirname(__file__), '..', '..', '..', '.env'))

# Environment variables
SUPABASE_URL: Optional[str] = os.getenv("SUPABASE_URL")
SUPABASE_SERVICE_ROLE_KEY: Optional[str] = os.getenv("SUPABASE_SERVICE_ROLE_KEY")

if not SUPABASE_URL or not SUPABASE_SERVICE_ROLE_KEY:
    raise RuntimeError("SUPABASE_URL and SUPABASE_SERVICE_ROLE_KEY are required")

RABBITMQ_URL: Optional[str] = os.getenv("RABBITMQ_URL", "amqp://localhost")

# Initialize Supabase client
supabase: Client = create_client(SUPABASE_URL, SUPABASE_SERVICE_ROLE_KEY)

# Initialize Flask app
app = Flask(__name__)
CORS(app)


# Pydantic models for request validation
class TaskCreate(BaseModel):
    title: str
    due_date: Optional[str] = None
    status: Optional[str] = "Unassigned"
    priority: Optional[str] = None
    description: Optional[str] = None
    owner_id: Optional[str] = None
    collaborators: Optional[str] = None
    isSubtask: Optional[bool] = False
    parent_task_id: Optional[str] = None
    reminder_days: Optional[List[int]] = None  # Custom reminder days (e.g., [7, 3, 1])
    email_enabled: Optional[bool] = True  # Email notifications enabled
    in_app_enabled: Optional[bool] = True  # In-app notifications enabled
    created_by: Optional[str] = None  # NEW: Track who actually created the task (for manager assignments)

class TaskUpdate(BaseModel):
    title: Optional[str] = None
    due_date: Optional[str] = None
    status: Optional[str] = None
    priority: Optional[str] = None
    description: Optional[str] = None
    collaborators: Optional[str] = None
    project_id: Optional[str] = None
    owner_id: Optional[str] = None
    isSubtask: Optional[bool] = None
    parent_task_id: Optional[str] = None
    subtasks: Optional[str] = None
    reminder_days: Optional[List[int]] = None  # Custom reminder days
    email_enabled: Optional[bool] = None  # Email notifications enabled
    in_app_enabled: Optional[bool] = None  # In-app notifications enabled
    updated_by: Optional[str] = None  # Track who is making the update


# Pydantic model for rescheduling a task
class RescheduleTask(BaseModel):
    actor_id: str
    new_due_date: str


# Pydantic models for comments
class CommentCreate(BaseModel):
    comment_text: str


class NotificationPublisher:
    def __init__(self):
        self.connection = None
        self.channel = None
        self.connect()
    
    def connect(self):
        try:
            self.connection = pika.BlockingConnection(pika.URLParameters(RABBITMQ_URL))
            self.channel = self.connection.channel()
            self.channel.exchange_declare(exchange='task_notifications', exchange_type='topic')
            logger.info("Connected to RabbitMQ for notifications")
        except Exception as e:
            logger.error(f"Failed to connect to RabbitMQ: {e}")
            self.connection = None
            self.channel = None
    
    def publish_due_date_notification(self, task_data: dict, days_until_due: int):
        if not self.channel:
            self.connect()
        
        if self.channel:
            try:
                message = {
                    "task_id": task_data.get("task_id"),
                    "user_id": task_data.get("owner_id"),
                    "title": f"Task Due in {days_until_due} Day{'s' if days_until_due != 1 else ''}",
                    "message": f"Task '{task_data.get('title')}' is due in {days_until_due} day{'s' if days_until_due != 1 else ''}",
                    "type": f"reminder_{days_until_due}_days",
                    "due_date": task_data.get("due_date"),
                    "created_at": datetime.now(timezone.utc).isoformat()
                }
                
                self.channel.basic_publish(
                    exchange='task_notifications',
                    routing_key=f'task.reminder.{days_until_due}_days',
                    body=json.dumps(message),
                    properties=pika.BasicProperties(delivery_mode=2)
                )
                print(f"Published due date notification for task {task_data.get('task_id')}")
            except Exception as e:
                print(f"Failed to publish notification: {e}")

notification_publisher = NotificationPublisher()

# Helper functions
def map_db_row_to_api(row: Dict[str, Any]) -> Dict[str, Any]:
    """Convert database row to API response format"""
    return {
        "id": row.get("task_id") or row.get("id"),
        "title": row.get("title"),
        "description": row.get("description", "No description available"),  # Default if not in DB
        "dueDate": row.get("due_date"),
        "status": row.get("status"),
        "owner_id": row.get("owner_id"),
        "created_at": row.get("created_at"),
        "updated_at": row.get("updated_at", row.get("created_at"))  # Use created_at if updated_at doesn't exist
    }

def validate_task_id(task_id: str) -> bool:
    """Validate task ID format"""
    return task_id and task_id.strip()

def get_task_by_id(task_id: str) -> Optional[Dict[str, Any]]:
    """Get a single task by ID with all fields"""
    try:
        response = supabase.table("task").select("*").eq("task_id", task_id).execute()
        if response.data and len(response.data) > 0:
            return response.data[0]
        return None
    except Exception:
        return None

def is_task_creator(task_id: str, user_id: str) -> bool:
    """Check if user is the creator of the task by looking at audit logs"""
    try:
        response = supabase.table("task_log").select("user_id").eq("task_id", task_id).eq("action", "create").execute()
        print(f"DEBUG is_task_creator: task_id={task_id}, user_id={user_id}")
        print(f"DEBUG is_task_creator: create logs={response.data}")
        if response.data and len(response.data) > 0:
            creator_id = response.data[0].get("user_id")
            is_creator = creator_id == user_id
            print(f"DEBUG is_task_creator: creator_id={creator_id}, is_creator={is_creator}")
            return is_creator
        print(f"DEBUG is_task_creator: no create logs found")
        return False
    except Exception as e:
        print(f"DEBUG is_task_creator: exception={e}")
        return False

def can_user_access_task(user_id: str, task_data: dict) -> dict:
    """Check what level of access a user has to a task"""
    if not user_id or not task_data:
        return {"can_view": False, "can_comment": False, "can_edit": False, "access_type": "none"}
    
    task_id = task_data.get("task_id")
    owner_id = task_data.get("owner_id")
    collaborators = task_data.get("collaborators", [])
    
    # Parse collaborators if it's a JSON string
    if isinstance(collaborators, str):
        try:
            collaborators = json.loads(collaborators)
        except:
            collaborators = []
    
    # Check if user is owner
    if user_id == owner_id:
        return {"can_view": True, "can_comment": True, "can_edit": True, "access_type": "owner"}
    
    # Check if user is collaborator (includes managers who created the task)
    if user_id in collaborators:
        # Check if this collaborator is also the creator (manager)
        is_creator = is_task_creator(task_id, user_id)
        if is_creator:
            return {"can_view": True, "can_comment": True, "can_edit": False, "access_type": "creator"}
        else:
            return {"can_view": True, "can_comment": True, "can_edit": False, "access_type": "collaborator"}
    
    # No access
    return {"can_view": False, "can_comment": False, "can_edit": False, "access_type": "none"}

def to_yyyy_mm_dd(val):
    if val is None: return None
    if hasattr(val, "isoformat"):  # date/datetime
        return val.isoformat()[:10]
    s = str(val)
    return s[:10]

def get_subtasks_count(task_id: str) -> int:
    """Helper function to get subtasks count for a task"""
    try:
        response = supabase.table("task").select("task_id", count="exact").eq("parent_task_id", task_id).eq("isSubtask", True).execute()
        return response.count if response.count is not None else 0
    except:
        return 0

def map_db_row_to_api(row: Dict[str, Any], include_subtasks_count: bool = False) -> Dict[str, Any]:
    task_data = {
        "id": row.get("task_id") or row.get("id"),
        "title": row.get("title"),
        "description": row.get("description", ""),
        "dueDate": to_yyyy_mm_dd(row.get("due_date")),  # normalize for FE
        "status": row.get("status"),
        "priority": row.get("priority") or "Medium",  # Default to Medium if null
        "owner_id": row.get("owner_id"),
        "project_id": row.get("project_id"),
        "collaborators": row.get("collaborators") or [],
        "isSubtask": row.get("isSubtask", False),
        "parent_task_id": row.get("parent_task_id"),
        "created_at": row.get("created_at"),
        "updated_at": row.get("updated_at", row.get("created_at")),
    }
    
    # Optionally include subtasks count for parent tasks
    if include_subtasks_count and not task_data["isSubtask"]:
        task_data["subtasks_count"] = get_subtasks_count(task_data["id"])
    
    return task_data

def log_task_change(task_id: str, action: str, field: str, user_id: str,
                    old_value: Any, new_value: Any) -> Optional[Dict[str, Any]]:
    try:
        # Ensure values are JSON-serializable for JSONB storage
        def make_json_serializable(value):
            if value is None:
                return None
            elif isinstance(value, (str, int, float, bool)):
                return value
            elif isinstance(value, (dict, list)):
                return value
            else:
                return str(value)
        
        # Create proper JSON structure for JSONB columns
        old_json = {field: make_json_serializable(old_value)} if not isinstance(old_value, (dict, list)) else old_value
        new_json = {field: make_json_serializable(new_value)} if not isinstance(new_value, (dict, list)) else new_value
        
        log_data = {
            "task_id": task_id,
            "action": action,
            "field": field,
            "user_id": user_id,
            "old_value": old_json,
            "new_value": new_json,
            "created_at": datetime.now(timezone.utc).isoformat()
        }
        
        response = supabase.table("task_log").insert(log_data).execute()
        
        if not response.data:
            print(f"WARNING: No data returned from task_log insert for task {task_id}")
            return None
            
        return response.data[0]
    except Exception as exc:
        print(f"ERROR: Failed to log task change for {task_id}: {exc}")
        return None

def validate_reminder_days(reminder_days: List[int]) -> bool:
    """Validate reminder days: must be between 1-10, max 5 reminders"""
    if not reminder_days or len(reminder_days) > 5:
        return False
    return all(1 <= day <= 10 for day in reminder_days)

def save_reminder_preferences(task_id: str, reminder_days: List[int]):
    """Save custom reminder preferences for a task"""
    try:
        if not validate_reminder_days(reminder_days):
            print(f"Invalid reminder days: {reminder_days}")
            return False

        # Check if preferences already exist
        existing = supabase.table("task_reminder_preferences").select("task_id").eq("task_id", task_id).execute()

        if existing.data:
            # Update existing preferences
            response = supabase.table("task_reminder_preferences").update({
                "reminder_days": reminder_days,
                "updated_at": datetime.now(timezone.utc).isoformat()
            }).eq("task_id", task_id).execute()
        else:
            # Insert new preferences
            response = supabase.table("task_reminder_preferences").insert({
                "task_id": task_id,
                "reminder_days": reminder_days
            }).execute()

        return bool(response.data)
    except Exception as e:
        print(f"Failed to save reminder preferences: {e}")
        return False

def delete_old_notifications(task_id: str):
    """Delete old reminder notifications for a task (when due date changes)"""
    try:
        supabase.table("notifications").delete().eq("task_id", task_id).like("type", "reminder_%").execute()
        print(f"Deleted old notifications for task {task_id}")
    except Exception as e:
        print(f"Failed to delete old notifications: {e}")

def get_user_email(user_id: str) -> Optional[str]:
    """Get user email from database"""
    try:
        response = supabase.table("user").select("email").eq("user_id", user_id).execute()
        if response.data and len(response.data) > 0:
            return response.data[0].get("email")
        return None
    except Exception as e:
        print(f"Failed to get user email: {e}")
        return None

def get_notification_preferences(user_id: str, task_id: str) -> dict:
    """Get notification preferences for a user and task"""
    try:
        response = supabase.table("notification_preferences").select("*").eq("user_id", user_id).eq("task_id", task_id).execute()
        if response.data and len(response.data) > 0:
            prefs = response.data[0]
            print(f"✅ Found notification preferences for user {user_id}, task {task_id}: email={prefs.get('email_enabled')}, in_app={prefs.get('in_app_enabled')}")
            return prefs
        # Default: both email and in-app enabled (only when preferences don't exist)
        print(f"⚠️ No notification preferences found for user {user_id}, task {task_id}, using defaults")
        return {"email_enabled": True, "in_app_enabled": True}
    except Exception as e:
        print(f"❌ Failed to get notification preferences: {e}")
        return {"email_enabled": True, "in_app_enabled": True}

def save_notification_preferences(user_id: str, task_id: str, email_enabled: bool, in_app_enabled: bool):
    """Save notification preferences for a user and task"""
    try:
        existing = supabase.table("notification_preferences").select("user_id").eq("user_id", user_id).eq("task_id", task_id).execute()

        prefs_data = {
            "user_id": user_id,
            "task_id": task_id,
            "email_enabled": email_enabled,
            "in_app_enabled": in_app_enabled,
            "updated_at": datetime.now(timezone.utc).isoformat()
        }

        if existing.data:
            print(f"📝 Updating notification preferences for user {user_id}, task {task_id}: email={email_enabled}, in_app={in_app_enabled}")
            response = supabase.table("notification_preferences").update(prefs_data).eq("user_id", user_id).eq("task_id", task_id).execute()
        else:
            print(f"➕ Creating notification preferences for user {user_id}, task {task_id}: email={email_enabled}, in_app={in_app_enabled}")
            response = supabase.table("notification_preferences").insert(prefs_data).execute()

        if response.data:
            print(f"✅ Successfully saved notification preferences")
            return True
        else:
            print(f"❌ Failed to save notification preferences - no data returned")
            return False
    except Exception as e:
        print(f"❌ Failed to save notification preferences: {e}")
        import traceback
        traceback.print_exc()
        return False

def notify_collaborators_due_date_change(task_data: dict, old_due_date: str, new_due_date: str):
    """Send notification to collaborators when due date changes"""
    try:
        collaborators = task_data.get("collaborators", [])
        if not collaborators or not isinstance(collaborators, list):
            return

        for collaborator_id in collaborators:
            if collaborator_id == task_data.get("owner_id"):
                continue  # Skip owner, they already get reminders

            notification_data = {
                "user_id": collaborator_id,
                "title": "Task Due Date Changed",
                "message": f"The due date for task '{task_data['title']}' has been changed from {old_due_date} to {new_due_date}",
                "type": "due_date_change",
                "task_id": task_data["task_id"],
                "due_date": new_due_date,
                "priority": task_data.get("priority", "Medium"),
                "created_at": datetime.now(timezone.utc).isoformat(),
                "is_read": False
            }

            # Store notification
            response = supabase.table("notifications").insert(notification_data).execute()
            if response.data:
                print(f"Sent due date change notification to collaborator {collaborator_id}")

                # Try to send via notification service for real-time
                try:
                    notification_service_url = os.getenv("NOTIFICATION_SERVICE_URL", "http://localhost:8084")
                    requests.post(
                        f"{notification_service_url}/notifications/create",
                        json=notification_data,
                        timeout=5,
                        headers={'Content-Type': 'application/json'}
                    )
                except Exception as e:
                    print(f"Failed to notify collaborator via notification service: {e}")

                # Send email if enabled
                prefs = get_notification_preferences(collaborator_id, task_data["task_id"])
                if prefs.get("email_enabled", True) and EMAIL_SERVICE_AVAILABLE:
                    user_email = get_user_email(collaborator_id)
                    if user_email:
                        try:
                            send_notification_email(
                                user_email=user_email,
                                notification_type="due_date_change",
                                task_title=task_data["title"],
                                due_date=new_due_date,
                                priority=task_data.get("priority", "Medium"),
                                task_id=task_data["task_id"],
                                old_due_date=old_due_date,
                                new_due_date=new_due_date
                            )
                            print(f"Email notification sent to collaborator {user_email}")
                        except Exception as e:
                            print(f"Failed to send email to collaborator: {e}")
    except Exception as e:
        print(f"Failed to notify collaborators: {e}")

def check_and_send_due_date_notifications(task_data: dict):
    """Check if task needs due date notifications and send them"""
    if not task_data.get("due_date") or not task_data.get("owner_id"):
        return

    # Don't send reminders for completed tasks
    if task_data.get("status") == "Completed":
        print(f"Task {task_data.get('task_id')} is completed, skipping reminders")
        return

    try:
        # Handle different date formats
        due_date_str = task_data["due_date"]
        if isinstance(due_date_str, str):
            # Handle both YYYY-MM-DD and full timestamp formats
            due_date = datetime.strptime(due_date_str[:10], "%Y-%m-%d").date()
        else:
            due_date = due_date_str

        today = datetime.now(timezone.utc).date()
        days_until_due = (due_date - today).days

        print(f"Task {task_data.get('task_id')}: Due date {due_date}, days until due: {days_until_due}")

        # Get custom reminder days from task_reminder_preferences or use default [7, 3, 1]
        reminder_days = [7, 3, 1]  # Default
        try:
            prefs_response = supabase.table("task_reminder_preferences").select("reminder_days").eq("task_id", task_data["task_id"]).execute()
            if prefs_response.data and len(prefs_response.data) > 0:
                reminder_days = prefs_response.data[0].get("reminder_days", [7, 3, 1])
                print(f"Using custom reminder days for task {task_data.get('task_id')}: {reminder_days}")
        except Exception as e:
            print(f"Failed to fetch custom reminder days, using default: {e}")

        for reminder_day in reminder_days:
            if days_until_due == reminder_day:
                print(f"Sending {reminder_day}-day reminder for task {task_data.get('task_id')}")

                # Check if we already sent this reminder - FIXED: Check in notifications table
                try:
                    existing_check = supabase.table("notifications").select("id").eq("task_id", task_data["task_id"]).eq("type", f"reminder_{reminder_day}_days").execute()
                    if existing_check.data:
                        print(f"Reminder already sent for task {task_data.get('task_id')}")
                        continue
                except Exception as e:
                    print(f"Error checking existing notifications: {e}")

                # Check notification preferences
                prefs = get_notification_preferences(task_data["owner_id"], task_data["task_id"])
                print(f"Notification preferences for task {task_data.get('task_id')}: {prefs}")

                # Create notification directly in database first (only if in-app enabled)
                if prefs.get("in_app_enabled", True):
                    notification_data = {
                        "user_id": task_data["owner_id"],
                        "title": f"Task Due in {reminder_day} Day{'s' if reminder_day != 1 else ''}",
                        "message": f"Task '{task_data['title']}' is due on {due_date.strftime('%B %d, %Y')}",
                        "type": f"reminder_{reminder_day}_days",
                        "task_id": task_data["task_id"],
                        "due_date": task_data["due_date"],
                        "priority": task_data.get("priority", "Medium"),
                        "created_at": datetime.now(timezone.utc).isoformat(),
                        "is_read": False
                    }

                    # Store in notifications table directly
                    try:
                        response = supabase.table("notifications").insert(notification_data).execute()
                        if response.data:
                            print(f"Successfully stored {reminder_day}-day notification in database (in-app)")

                            # Publish to RabbitMQ for real-time delivery
                            notification_publisher.publish_due_date_notification(task_data, reminder_day)

                            # Also try to notify the notification service for real-time delivery
                            try:
                                notification_service_url = os.getenv("NOTIFICATION_SERVICE_URL", "http://localhost:8084")
                                notif_response = requests.post(
                                    f"{notification_service_url}/notifications/create",
                                    json=notification_data,
                                    timeout=5,
                                    headers={'Content-Type': 'application/json'}
                                )
                                if notif_response.ok:
                                    print(f"Successfully notified notification service via HTTP")
                                else:
                                    print(f"Notification service returned status {notif_response.status_code}")
                            except requests.exceptions.RequestException as e:
                                print(f"Failed to notify notification service: {e}")
                                # Continue anyway since we stored in DB
                        else:
                            print(f"Failed to store in-app notification in database")
                    except Exception as e:
                        print(f"Error storing in-app notification: {e}")
                else:
                    print(f"In-app notifications disabled for this task")

                # Send email if enabled (separate from in-app)
                if prefs.get("email_enabled", True):
                    if not EMAIL_SERVICE_AVAILABLE:
                        print(f"Email service not available, skipping email for task {task_data.get('task_id')}")
                    else:
                        user_email = get_user_email(task_data["owner_id"])
                        if user_email:
                            try:
                                print(f"Sending email notification to {user_email} for {reminder_day}-day reminder")
                                send_notification_email(
                                    user_email=user_email,
                                    notification_type=f"reminder_{reminder_day}_days",
                                    task_title=task_data["title"],
                                    due_date=due_date.strftime('%B %d, %Y'),
                                    priority=task_data.get("priority", "Medium"),
                                    task_id=task_data["task_id"]
                                )
                                print(f"✅ Email notification sent successfully to {user_email}")
                            except Exception as e:
                                print(f"❌ Failed to send email notification: {e}")
                                import traceback
                                traceback.print_exc()
                        else:
                            print(f"No email found for user {task_data['owner_id']}")
                else:
                    print(f"Email notifications disabled for task {task_data.get('task_id')}")
    
    except Exception as e:
        print(f"Error checking due date notifications: {e}")

# API Routes

@app.route("/tasks", methods=["GET"])
def get_tasks():
    """
    GET /tasks - Retrieve tasks with optional filtering
    Query parameters:
    - limit: Maximum number of tasks to return
    - owner_id: Filter by owner ID
    - task_id: Get specific task by ID
    - status: Filter by status
    - priority: Filter by priority
    - project_id: Filter by project ID
    """
    try:
        # Parse query parameters
        limit_param = request.args.get("limit", default=None, type=int)
        owner_id = request.args.get("owner_id", default=None, type=str)
        task_id = request.args.get("task_id", default=None, type=str)
        status = request.args.get("status", default=None, type=str)
        priority = request.args.get("priority", default=None, type=str)
        project_id = request.args.get("project_id", default=None, type=str)

        # Build query - only select fields that definitely exist in the database
        query = (
            supabase
            .table("task")
            .select("task_id,title,due_date,status,priority,description,created_at,owner_id,project_id")
            .order("created_at", desc=True)
        )

        # Apply filters
        if limit_param:
            query = query.limit(limit_param)
        if owner_id:
            query = query.eq("owner_id", owner_id)
        if task_id:
            query = query.eq("task_id", task_id)
        if status:
            query = query.eq("status", status)
        if priority:
            query = query.eq("priority", priority)
        if project_id:
            query = query.eq("project_id", project_id)

        # Execute query
        response = query.execute()
        rows: List[Dict[str, Any]] = response.data or []
        
        # Map to API format
        tasks = [map_db_row_to_api(row) for row in rows]
        
        return jsonify({"tasks": tasks, "count": len(tasks)}), 200

    except Exception as exc:
        return jsonify({"error": f"Failed to retrieve tasks: {str(exc)}"}), 500


@app.route("/debug/task/<task_id>", methods=["GET"])
def debug_task(task_id: str):
    """Debug endpoint to check task data"""
    try:
        task_data = get_task_by_id(task_id)
        if not task_data:
            return jsonify({"error": "Task not found"}), 404
        
        # Get audit logs for this task
        logs_response = supabase.table("task_log").select("*").eq("task_id", task_id).execute()
        logs = logs_response.data or []
        
        return jsonify({
            "task_data": task_data,
            "audit_logs": logs
        }), 200
    except Exception as e:
        return jsonify({"error": str(e)}), 500


@app.route("/tasks/<task_id>/access", methods=["GET"])
def check_task_access(task_id: str):
    """
    GET /tasks/<task_id>/access - Check user's access level to a specific task
    Query parameters:
    - user_id: User ID to check access for
    """
    try:
        if not validate_task_id(task_id):
            return jsonify({"error": "Invalid task ID"}), 400

        user_id = request.args.get("user_id")
        if not user_id:
            return jsonify({"error": "user_id parameter is required"}), 400

        task_data = get_task_by_id(task_id)
        if not task_data:
            return jsonify({"error": "Task not found"}), 404

        print(f"DEBUG: Checking access for user {user_id} to task {task_id}")
        print(f"DEBUG: Task data: owner_id={task_data.get('owner_id')}, collaborators={task_data.get('collaborators')}")

        access_info = can_user_access_task(user_id, task_data)
        print(f"DEBUG: Access result: {access_info}")
        
        return jsonify({"task_id": task_id, "user_id": user_id, **access_info}), 200

    except Exception as exc:
        return jsonify({"error": f"Failed to check task access: {str(exc)}"}), 500


@app.route("/tasks/<task_id>", methods=["GET"])
def get_task(task_id: str):
    """
    GET /tasks/<task_id> - Get a specific task by ID
    """
    try:
        if not validate_task_id(task_id):
            return jsonify({"error": "Invalid task ID"}), 400

        task_data = get_task_by_id(task_id)
        if not task_data:
            return jsonify({"error": "Task not found"}), 404

        task = map_db_row_to_api(task_data)
        return jsonify({"task": task}), 200

    except Exception as exc:
        return jsonify({"error": f"Failed to retrieve task: {str(exc)}"}), 500


@app.route("/tasks/<task_id>/subtasks/count", methods=["GET"])
def get_task_subtasks_count(task_id: str):
    """
    GET /tasks/<task_id>/subtasks/count - Get the count of subtasks for a specific parent task
    """
    try:
        if not validate_task_id(task_id):
            return jsonify({"error": "Invalid task ID"}), 400

        # Check if parent task exists
        parent_task = get_task_by_id(task_id)
        if not parent_task:
            return jsonify({"error": "Task not found"}), 404

        # Query for count of tasks that have this task as their parent
        response = supabase.table("task").select("task_id", count="exact").eq("parent_task_id", task_id).eq("isSubtask", True).execute()
        
        count = response.count if response.count is not None else 0
        
        return jsonify({"task_id": task_id, "subtasks_count": count}), 200

    except Exception as exc:
        return jsonify({"error": f"Failed to retrieve subtasks count: {str(exc)}"}), 500


@app.route("/tasks/<task_id>/subtasks", methods=["GET"])
def get_task_subtasks(task_id: str):
    """
    GET /tasks/<task_id>/subtasks - Get all subtasks for a specific parent task
    """
    try:
        if not validate_task_id(task_id):
            return jsonify({"error": "Invalid task ID"}), 400

        # Check if parent task exists
        parent_task = get_task_by_id(task_id)
        if not parent_task:
            return jsonify({"error": "Task not found"}), 404

        # Query for all tasks that have this task as their parent
        response = supabase.table("task").select("*").eq("parent_task_id", task_id).eq("isSubtask", True).execute()
        
        if not response.data:
            return jsonify({"subtasks": [], "count": 0}), 200
        
        rows: List[Dict[str, Any]] = response.data or []
        
        # Map to API format
        subtasks = [map_db_row_to_api(row) for row in rows]
        
        return jsonify({"subtasks": subtasks, "count": len(subtasks)}), 200

    except Exception as exc:
        return jsonify({"error": f"Failed to retrieve subtasks: {str(exc)}"}), 500


@app.route("/tasks/main", methods=["GET"])
def get_main_tasks():
    """
    GET /tasks/main - Get all main tasks (excluding subtasks)
    """
    try:
        # Query tasks where isSubtask is false or null
        response = supabase.table("task").select("*").or_("isSubtask.is.null,isSubtask.eq.false").execute()
        
        if not response.data:
            return jsonify({"tasks": [], "count": 0}), 200
        
        rows: List[Dict[str, Any]] = response.data or []
        
        # Map to API format with subtasks count
        tasks = [map_db_row_to_api(row, include_subtasks_count=True) for row in rows]
        
        return jsonify({"tasks": tasks, "count": len(tasks)}), 200

    except Exception as exc:
        return jsonify({"error": f"Failed to retrieve main tasks: {str(exc)}"}), 500


@app.route("/users/<user_id>/accessible-tasks", methods=["GET"])
def get_user_accessible_tasks(user_id: str):
    """
    GET /users/<user_id>/accessible-tasks - Get all tasks accessible to a user
    (owned, collaborated, or created by the user)
    """
    try:
        if not user_id or user_id.strip() == "":
            return jsonify({"error": "Invalid user ID"}), 400

        # Get tasks owned by the user
        owned_response = supabase.table("task").select("*").eq("owner_id", user_id).execute()
        owned_tasks = owned_response.data or []

        # Get tasks where user is a collaborator
        try:
            # Try multiple JSONB query approaches
            collaborated_tasks = []
            
            # Approach 1: Use @> (contains) operator for JSONB arrays
            try:
                collaborated_response = supabase.table("task").select("*").filter("collaborators", "cs", f'["{user_id}"]').execute()
                collaborated_tasks = collaborated_response.data or []
            except Exception as e:
                pass
            
            # Approach 2: If first approach didn't work, try contains operator
            if not collaborated_tasks:
                try:
                    collaborated_response = supabase.table("task").select("*").contains("collaborators", [user_id]).execute()
                    collaborated_tasks = collaborated_response.data or []
                except Exception as e:
                    pass
            
            # Approach 3: Manual filtering as fallback
            if not collaborated_tasks:
                all_tasks_response = supabase.table("task").select("*").execute()
                all_tasks = all_tasks_response.data or []
                
                for task in all_tasks:
                    try:
                        collaborators = task.get("collaborators", [])
                        
                        # Parse collaborators if it's a JSON string
                        if isinstance(collaborators, str):
                            try:
                                collaborators = json.loads(collaborators)
                            except:
                                collaborators = []
                        elif collaborators is None:
                            collaborators = []
                        
                        # Check if user is in collaborators list
                        if user_id in collaborators:
                            collaborated_tasks.append(task)
                    except Exception as e:
                        continue
        except Exception as e:
            collaborated_tasks = []

        # Get tasks created by the user (from audit logs)
        created_logs_response = supabase.table("task_log").select("task_id").eq("user_id", user_id).eq("action", "create").execute()
        created_task_ids = [log["task_id"] for log in (created_logs_response.data or [])]
        
        created_tasks = []
        if created_task_ids:
            created_response = supabase.table("task").select("*").in_("task_id", created_task_ids).execute()
            created_tasks = created_response.data or []

        # Combine all tasks and remove duplicates
        all_tasks = {}
        for task in owned_tasks + collaborated_tasks + created_tasks:
            task_id = task.get("task_id")
            if task_id not in all_tasks:
                all_tasks[task_id] = task

        # Map to API format
        tasks = [map_db_row_to_api(task) for task in all_tasks.values()]
        
        return jsonify({"tasks": tasks, "count": len(tasks)}), 200

    except Exception as exc:
        return jsonify({"error": f"Failed to retrieve accessible tasks: {str(exc)}"}), 500


@app.route("/tasks/user/<user_id>", methods=["GET"])
def get_tasks_by_user(user_id: str):
    """
    GET /tasks/user/<user_id> - Get all tasks owned by a specific user
    """
    try:
        if not user_id or user_id.strip() == "":
            return jsonify({"error": "Invalid user ID"}), 400

        # Query tasks owned by the user
        response = supabase.table("task").select("*").eq("owner_id", user_id).execute()
        
        if not response.data:
            return jsonify({"tasks": [], "count": 0}), 200
        
        rows: List[Dict[str, Any]] = response.data or []
        
        # Map to API format
        tasks = [map_db_row_to_api(row) for row in rows]
        
        return jsonify({"tasks": tasks, "count": len(tasks)}), 200

    except Exception as exc:
        return jsonify({"error": f"Failed to retrieve user tasks: {str(exc)}"}), 500


@app.route("/tasks", methods=["POST"])
def create_task():
    """
    POST /tasks - Create a new task or subtask
    """
    try:
        body = request.get_json(silent=True) or {}
        
        # Validate request body
        try:
            task_data = TaskCreate(**body)
        except ValidationError as e:
            return jsonify({"error": "Invalid request data", "details": e.errors()}), 400

        # Prepare data for database (exclude reminder_days, email_enabled, in_app_enabled, created_by from task table)
        db_data = task_data.dict(exclude={"reminder_days", "email_enabled", "in_app_enabled", "created_by"})
        db_data["created_at"] = datetime.utcnow().isoformat()

        # Handle automatic collaborator assignment when manager creates task for staff
        creator_id = task_data.created_by
        task_owner_id = db_data.get("owner_id")
        
        if creator_id and task_owner_id and creator_id != task_owner_id:
            # Manager is creating task for someone else - add manager as collaborator
            existing_collaborators = db_data.get("collaborators", [])
            
            # Parse existing collaborators if it's a JSON string
            if isinstance(existing_collaborators, str):
                try:
                    existing_collaborators = json.loads(existing_collaborators)
                except:
                    existing_collaborators = []
            elif existing_collaborators is None:
                existing_collaborators = []
            
            # Add creator as collaborator if not already in the list
            if creator_id not in existing_collaborators:
                existing_collaborators.append(creator_id)
                db_data["collaborators"] = json.dumps(existing_collaborators)
            else:
                pass

        # If this is a subtask, validate that the parent task exists
        if db_data.get("isSubtask") and db_data.get("parent_task_id"):
            parent_task = get_task_by_id(db_data["parent_task_id"])
            if not parent_task:
                return jsonify({"error": "Parent task not found"}), 404
            
            # Ensure parent task is not itself a subtask
            if parent_task.get("isSubtask"):
                return jsonify({"error": "Cannot create subtask of another subtask"}), 400

        # Insert into database
        response = supabase.table("task").insert(db_data).execute()
        
        if not response.data:
            return jsonify({"error": "Failed to create task"}), 500

        created_task_data = response.data[0]
        task_id = created_task_data.get("task_id")

        # Save notification preferences FIRST (email/in-app toggles)
        if task_data.due_date and task_data.owner_id:
            email_enabled = task_data.email_enabled if task_data.email_enabled is not None else True
            in_app_enabled = task_data.in_app_enabled if task_data.in_app_enabled is not None else True

            save_notification_preferences(
                task_data.owner_id,
                task_id,
                email_enabled,
                in_app_enabled
            )

        # Save custom reminder preferences if provided
        if task_data.reminder_days and task_data.due_date:
            save_reminder_preferences(task_id, task_data.reminder_days)
        elif task_data.due_date:
            # Save default reminder days [7, 3, 1] if due date is set but no custom reminders
            save_reminder_preferences(task_id, [7, 3, 1])

        # Log task creation for audit trail
        # Get the actual creator ID (who created the task) vs owner_id (who owns/is assigned the task)
        creator_id = task_data.created_by or db_data.get("owner_id", "system")
        task_owner_id = db_data.get("owner_id")
        
        # First log entry: Task creation
        task_fields = ["title", "due_date", "status", "priority", "description", 
                      "collaborators", "project_id", "isSubtask", "parent_task_id"]
        
        old_values = {}
        new_values = {}
        
        for field in task_fields:
            new_value = created_task_data.get(field)
            if new_value is not None:  # Only include fields that were actually set
                # Normalize date fields for consistency
                if field == "due_date" and new_value:
                    new_value = str(new_value)[:10]  # Normalize to YYYY-MM-DD
                
                old_values[field] = None  # No old value for creation
                new_values[field] = new_value
        
        # Log task creation (without owner_id)
        if new_values:
            log_task_change(
                task_id=task_id,
                action="create",
                field="task",
                user_id=creator_id,
                old_value=old_values,
                new_value=new_values
            )

        # Second log entry: Assignment (if creator is different from owner)
        if creator_id != task_owner_id and task_owner_id:
            log_task_change(
                task_id=task_id,
                action="assign_task",
                field="assignment",
                user_id=creator_id,  # Who did the assignment
                old_value={"assignee": None},
                new_value={"assignee": task_owner_id, "assigner": creator_id}  # Who was assigned and who assigned
            )
            
            # Third log entry: Auto-collaborate (manager added as collaborator)
            log_task_change(
                task_id=task_id,
                action="auto_add_collaborator",
                field="auto_collaboration",
                user_id=creator_id,  # Who was added as collaborator
                old_value={"collaborator": None},
                new_value={"collaborator": creator_id}  # The creator ID that was added
            )

        # Return created task
        created_task = map_db_row_to_api(created_task_data)

        # Check and send due date notifications AFTER preferences are saved
        check_and_send_due_date_notifications(created_task_data)

        return jsonify({"task": created_task, "message": "Task created successfully"}), 201

    except Exception as exc:
        return jsonify({"error": f"Failed to create task: {str(exc)}"}), 500

@app.route("/tasks/<task_id>/logs", methods=["GET"])
def get_task_logs(task_id: str):
    """
    GET /tasks/<task_id>/logs - Get change logs for a specific task
    """
    try:
        if not validate_task_id(task_id):
            return jsonify({"error": "Invalid task ID"}), 400

        # Query task_log table for this task
        response = supabase.table("task_log").select(
            "log_id,task_id,action,user_id,old_value,new_value,created_at,field"
        ).eq("task_id", task_id).order("created_at", desc=False).execute()
        logs = response.data or []

        # Keep logs as JSON objects for frontend processing - do not stringify
        # The frontend will handle formatting the values appropriately
        return jsonify({"logs": logs, "count": len(logs)}), 200
    except Exception as exc:
        return jsonify({"error": f"Failed to retrieve logs: {str(exc)}"}), 500
    
@app.route("/tasks/<task_id>", methods=["PUT", "PATCH"])
def update_task(task_id: str):
    """
    PUT/PATCH /tasks/<task_id> - Update an existing task
    Supports both regular updates and reschedule operations
    """
    try:
        if not validate_task_id(task_id):
            return jsonify({"error": "Invalid task ID"}), 400

        # Check if task exists
        existing_task = get_task_by_id(task_id)
        if not existing_task:
            return jsonify({"error": "Task not found"}), 404

        body = request.get_json(silent=True) or {}
        
        # Check if this is a reschedule request (has actor_id and new_due_date)
        is_reschedule = "actor_id" in body and "new_due_date" in body
        
        if is_reschedule:
            # Handle reschedule operation
            try:
                reschedule_data = RescheduleTask(**body)
            except ValidationError as e:
                return jsonify({"error": "Invalid reschedule request data", "details": e.errors()}), 400

            # Check if user has permission to reschedule
            if existing_task.get("owner_id") != reschedule_data.actor_id:
                return jsonify({"error": "Only the task owner can reschedule the due date"}), 403

            # Validate new due date format
            try:
                new_date = datetime.strptime(reschedule_data.new_due_date, "%Y-%m-%d").date()
            except ValueError:
                return jsonify({"error": "Invalid date format. Use YYYY-MM-DD"}), 400
            
            # Check if date is not in the past
            if new_date < datetime.now(timezone.utc).date():
                return jsonify({"error": "Due date cannot be in the past"}), 400

            # Prepare update data for reschedule
            update_data = {"due_date": reschedule_data.new_due_date}
            actor_id = reschedule_data.actor_id
        else:
            # Handle regular update operation
            try:
                task_data = TaskUpdate(**body)
            except ValidationError as e:
                return jsonify({"error": "Invalid request data", "details": e.errors()}), 400

            # Prepare update data (only include non-None values, exclude reminder_days, email_enabled, in_app_enabled, updated_by)
            update_data = {k: v for k, v in task_data.dict(exclude={"reminder_days", "email_enabled", "in_app_enabled", "updated_by"}).items() if v is not None}
            actor_id = task_data.updated_by or existing_task.get("owner_id", "system")
            
            # IMPORTANT: Preserve collaborators unless explicitly being managed by someone with permission
            # If collaborators field is being updated, check if it should be preserved
            if "collaborators" in update_data:
                submitted_collaborators = update_data["collaborators"]
                existing_collaborators = existing_task.get("collaborators", [])
                
                # Parse both for comparison
                if isinstance(submitted_collaborators, str):
                    try:
                        submitted_collaborators = json.loads(submitted_collaborators)
                    except:
                        submitted_collaborators = []
                elif submitted_collaborators is None:
                    submitted_collaborators = []
                    
                if isinstance(existing_collaborators, str):
                    try:
                        existing_collaborators = json.loads(existing_collaborators)
                    except:
                        existing_collaborators = []
                elif existing_collaborators is None:
                    existing_collaborators = []
                
                # If submitted collaborators are empty but existing ones exist, preserve existing
                # This prevents accidental removal of collaborators by staff edits
                if not submitted_collaborators and existing_collaborators:
                    update_data["collaborators"] = json.dumps(existing_collaborators)
                else:
                    # Convert to JSON string for database storage
                    update_data["collaborators"] = json.dumps(submitted_collaborators)

            # Handle notification preferences separately
            reminder_days_update = task_data.reminder_days
            email_enabled_update = task_data.email_enabled
            in_app_enabled_update = task_data.in_app_enabled
        
        if not update_data:
            return jsonify({"error": "No valid fields to update"}), 400

        # Get complete existing task data with all fields for accurate comparison BEFORE update
        fresh_existing_data = supabase.table("task").select("*").eq("task_id", task_id).execute()
        if not fresh_existing_data.data:
            return jsonify({"error": "Task not found for logging"}), 404
        
        complete_existing_task = fresh_existing_data.data[0]

        # Update in database
        response = supabase.table("task").update(update_data).eq("task_id", task_id).execute()
        
        if not response.data:
            return jsonify({"error": "Failed to update task"}), 500
        

        # Get updated task
        updated_task = map_db_row_to_api(response.data[0])

        # Update reminder preferences if provided
        if reminder_days_update and "due_date" in update_data:
            save_reminder_preferences(task_id, reminder_days_update)

        # Update notification preferences if provided
        owner_id = updated_task.get("owner_id") or existing_task.get("owner_id")
        if (email_enabled_update is not None or in_app_enabled_update is not None) and owner_id:
            current_prefs = get_notification_preferences(owner_id, task_id)
            save_notification_preferences(
                owner_id,
                task_id,
                email_enabled_update if email_enabled_update is not None else current_prefs.get("email_enabled", True),
                in_app_enabled_update if in_app_enabled_update is not None else current_prefs.get("in_app_enabled", True)
            )

        # Check and send due date notifications if due_date was changed
        if "due_date" in update_data:
            old_due_date = complete_existing_task.get("due_date")
            new_due_date = update_data.get("due_date")

            # Notify collaborators about due date change
            if old_due_date and old_due_date != new_due_date:
                notify_collaborators_due_date_change(response.data[0], old_due_date, new_due_date)

            # Delete old notifications when due date changes
            delete_old_notifications(task_id)
            check_and_send_due_date_notifications(response.data[0])

                
        # Log changes for audit trail - only log ACTUAL changes
        changes_made = False
        for field, new_value in update_data.items():
            # Get the actual OLD value from the complete task data (before update)
            old_value = complete_existing_task.get(field)
            
            # Normalize values for accurate comparison
            if field == "due_date":
                # Handle date comparison - normalize to YYYY-MM-DD format
                if old_value:
                    if isinstance(old_value, str):
                        old_value = old_value[:10]  # Take first 10 chars (YYYY-MM-DD)
                    else:
                        old_value = str(old_value)[:10]
                else:
                    old_value = None
                    
                if new_value:
                    new_value = str(new_value)[:10]  # Normalize to YYYY-MM-DD
                else:
                    new_value = None
            else:
                # For all other fields, handle None/empty string normalization
                # Convert empty strings to None for consistent comparison
                if old_value == "":
                    old_value = None
                if new_value == "":
                    new_value = None
                    
                # Special handling for description field - map API default to database null
                if field == "description":
                    if old_value is None and new_value == "No description available":
                        new_value = None  # Treat API default as null for comparison
                    elif old_value == "No description available" and new_value is None:
                        old_value = None  # Normalize API default in old value too
            
            # Only log if there's actually a change
            if old_value != new_value:
                log_task_change(
                    task_id=task_id,
                    action="update",
                    field=field,
                    user_id=actor_id,
                    old_value=old_value,
                    new_value=new_value
                )
                changes_made = True

        return jsonify({"task": updated_task, "message": "Task updated successfully"}), 200

    except Exception as exc:
        return jsonify({"error": f"Failed to update task: {str(exc)}"}), 500

@app.route("/tasks/<task_id>/delete-preview", methods=["GET"])
def get_delete_preview(task_id: str):
    """
    GET /tasks/<task_id>/delete-preview - Preview what tasks will be deleted
    """
    try:
        if not validate_task_id(task_id):
            return jsonify({"error": "Invalid task ID"}), 400

        # Check if task exists
        existing_task = get_task_by_id(task_id)
        if not existing_task:
            return jsonify({"error": "Task not found"}), 404

        tasks_to_delete = []
        
        # Add the main task
        tasks_to_delete.append({
            "task_id": task_id,
            "title": existing_task.get("title", "Unknown"),
            "type": "subtask" if existing_task.get("isSubtask") else "main_task",
            "description": existing_task.get("description", ""),
            "status": existing_task.get("status", ""),
            "due_date": existing_task.get("due_date", "")
        })
        
        # If this is not a subtask, get all subtasks that will be deleted
        if not existing_task.get("isSubtask"):
            try:
                subtasks_response = supabase.table("task").select("task_id, title, description, status, due_date").eq("parent_task_id", task_id).eq("isSubtask", True).execute()
                
                if subtasks_response.data:
                    for subtask in subtasks_response.data:
                        tasks_to_delete.append({
                            "task_id": subtask["task_id"],
                            "title": subtask.get("title", "Unknown"),
                            "type": "subtask",
                            "description": subtask.get("description", ""),
                            "status": subtask.get("status", ""),
                            "due_date": subtask.get("due_date", "")
                        })
                        
            except Exception as e:
                print(f"Warning: Failed to fetch subtasks for preview: {e}")
        
        return jsonify({
            "task_id": task_id,
            "tasks_to_delete": tasks_to_delete,
            "total_count": len(tasks_to_delete),
            "has_subtasks": len(tasks_to_delete) > 1,
            "subtasks_count": len(tasks_to_delete) - 1
        }), 200

    except Exception as exc:
        return jsonify({"error": f"Failed to get delete preview: {str(exc)}"}), 500


@app.route("/tasks/<task_id>", methods=["DELETE"])
def delete_task(task_id: str):
    """
    DELETE /tasks/<task_id> - Delete a task and all its subtasks (cascading delete)
    """
    try:
        if not validate_task_id(task_id):
            return jsonify({"error": "Invalid task ID"}), 400

        # Check if task exists
        existing_task = get_task_by_id(task_id)
        if not existing_task:
            return jsonify({"error": "Task not found"}), 404

        deleted_tasks = []
        
        # If this is not a subtask, check for and delete all subtasks first
        if not existing_task.get("isSubtask"):
            try:
                # Get all subtasks for this parent task
                subtasks_response = supabase.table("task").select("task_id, title").eq("parent_task_id", task_id).eq("isSubtask", True).execute()
                
                if subtasks_response.data:
                    subtask_ids = [subtask["task_id"] for subtask in subtasks_response.data]
                    
                    # Delete all subtasks
                    if subtask_ids:
                        delete_subtasks_response = supabase.table("task").delete().in_("task_id", subtask_ids).execute()
                        
                        if delete_subtasks_response.data:
                            deleted_tasks.extend([{
                                "task_id": subtask["task_id"], 
                                "title": subtask["title"],
                                "type": "subtask"
                            } for subtask in subtasks_response.data])
                            
                            print(f"Deleted {len(subtask_ids)} subtasks for parent task {task_id}")
                        
            except Exception as e:
                print(f"Warning: Failed to delete subtasks for task {task_id}: {e}")
                # Continue with parent deletion even if subtask deletion fails
        
        # Delete the main task
        response = supabase.table("task").delete().eq("task_id", task_id).execute()
        
        if not response.data:
            return jsonify({"error": "Failed to delete task"}), 500
        
        # Add the main task to deleted tasks list
        deleted_tasks.append({
            "task_id": task_id,
            "title": existing_task.get("title", "Unknown"),
            "type": "subtask" if existing_task.get("isSubtask") else "main_task"
        })
        
        # Log the deletion for audit trail
        try:
            log_task_change(
                task_id=task_id,
                action="delete",
                field="task",
                user_id=existing_task.get("owner_id", "system"),
                old_value=existing_task,
                new_value=None
            )
        except Exception as e:
            print(f"Warning: Failed to log task deletion: {e}")
        
        return jsonify({
            "message": "Task deleted successfully",
            "task_id": task_id,
            "deleted_tasks": deleted_tasks,
            "total_deleted": len(deleted_tasks)
        }), 200

    except Exception as exc:
        return jsonify({"error": f"Failed to delete task: {str(exc)}"}), 500


<<<<<<< HEAD
@app.route("/health", methods=["GET"])
def health_check():
    """Health check endpoint"""
    return jsonify({"status": "healthy", "service": "task-service"}), 200


@app.route("/users", methods=["GET"])
def get_all_users():
    """Get all users from Supabase user table"""
    try:
        response = supabase.table("user").select("user_id, name, email, department").execute()

        users = []
        if response.data:
            for user_row in response.data:
                users.append({
                    "user_id": user_row.get("user_id"),
                    "name": user_row.get("name"),
                    "email": user_row.get("email"),
                    "department": user_row.get("department")
                })

        return jsonify({"users": users}), 200

    except Exception as exc:
        return jsonify({"error": f"Failed to fetch users: {str(exc)}"}), 500

=======
>>>>>>> ef67157e
@app.route("/users/<user_id>", methods=["GET"])
def get_user_by_id(user_id: str):
    """Get user info by user_id from Supabase user table"""
    try:
        response = supabase.table("user").select("user_id, name, email").eq("user_id", user_id).execute()

        if response.data and len(response.data) > 0:
            user_row = response.data[0]
            return jsonify({"user": {
                "user_id": user_row.get("user_id"),
                "name": user_row.get("name"),
                "email": user_row.get("email")
            }}), 200
        else:
            return jsonify({"error": "User not found", "user_id": user_id}), 404

    except Exception as exc:
        return jsonify({"error": f"Failed to fetch user: {str(exc)}", "user_id": user_id}), 500
    
@app.route("/check-all-tasks-notifications", methods=["POST"])
def check_all_tasks_notifications():
    """Check all existing tasks for due date notifications"""
    try:
        # Get all tasks with due dates
        response = supabase.table("task").select("*").not_.is_("due_date", "null").execute()
        tasks = response.data or []
        
        notification_count = 0
        for task in tasks:
            check_and_send_due_date_notifications(task)
            notification_count += 1
        
        return jsonify({
            "message": f"Checked {len(tasks)} tasks for notifications",
            "tasks_processed": notification_count
        }), 200
    
    except Exception as e:
        return jsonify({"error": f"Failed to check tasks: {str(e)}"}), 500
    

# ALSO ADD: Function to manually trigger notifications for existing tasks
@app.route("/tasks/<task_id>/check-notifications", methods=["POST"])
def check_task_notifications(task_id: str):
    """Manually check and create notifications for a specific task"""
    try:
        task_data = get_task_by_id(task_id)
        if not task_data:
            return jsonify({"error": "Task not found"}), 404
        
        check_and_send_due_date_notifications(task_data)
        
        return jsonify({"message": "Notifications checked and created if needed"}), 200
    
    except Exception as e:
        return jsonify({"error": f"Failed to check notifications: {str(e)}"}), 500
    
@app.route("/test-notifications/<user_id>", methods=["POST"])
def test_create_notification(user_id: str):
    """Test endpoint to create a sample notification"""
    try:
        notification_data = {
            "user_id": user_id,
            "title": "Test Notification",
            "message": "This is a test notification to verify the system works",
            "type": "test",
            "created_at": datetime.now(timezone.utc).isoformat(),
            "is_read": False
        }
        
        # Store directly in database
        response = supabase.table("notifications").insert(notification_data).execute()
        
        if response.data:
            print(f"Test notification created: {response.data[0]}")
            
            # Also try to send via notification service
            try:
                notification_service_url = os.getenv("NOTIFICATION_SERVICE_URL", "http://localhost:8084")
                resp = requests.post(f"{notification_service_url}/notifications/create", 
                                   json=notification_data, timeout=5)
                if resp.ok:
                    print("Also sent via notification service")
            except Exception as e:
                print(f"Failed to send via notification service: {e}")
            
            return jsonify({
                "notification": response.data[0], 
                "message": "Test notification created"
            }), 201
        else:
            return jsonify({"error": "Failed to create test notification"}), 500
    
    except Exception as e:
        return jsonify({"error": f"Failed to create test notification: {str(e)}"}), 500

@app.route("/notifications/debug/<user_id>", methods=["GET"])
def debug_notifications(user_id: str):
    """Debug endpoint to check notifications for a user"""
    try:
        response = supabase.table("notifications").select("*").eq("user_id", user_id).execute()
        notifications = response.data or []
        
        return jsonify({
            "user_id": user_id,
            "total_notifications": len(notifications),
            "notifications": notifications
        }), 200
        
    except Exception as e:
        print(f"ERROR: Failed to fetch notifications for user {user_id}: {e}")
        return jsonify({"error": "Failed to fetch notifications"}), 500


# Comments API Routes

@app.route("/tasks/<task_id>/comments", methods=["GET"])
def get_task_comments(task_id: str):
    """Get all comments for a specific task"""
    
    if not validate_task_id(task_id):
        return jsonify({"error": "Invalid task ID"}), 400
    
    try:
        # Query task_comments table
        response = supabase.table("task_comments")\
            .select("comment_id, comment_text, user_id, created_at, updated_at")\
            .eq("task_id", task_id)\
            .order("created_at", desc=False)\
            .execute()
        
        if not response.data:
            return jsonify({
                "success": True,
                "comments": []
            }), 200
        
        comments = []
        for comment in response.data:
            # Get user info for each comment
            user_name = "Unknown User"
            try:
                user_response = supabase.table("user")\
                    .select("first_name, last_name")\
                    .eq("user_id", comment["user_id"])\
                    .execute()
                
                if user_response.data:
                    user = user_response.data[0]
                    user_name = f"{user.get('first_name', '')} {user.get('last_name', '')}".strip()
                    if not user_name:
                        user_name = f"User-{comment['user_id'][:8]}"
                else:
                    user_name = f"User-{comment['user_id'][:8]}"
            except Exception:
                user_name = f"User-{comment['user_id'][:8]}"
            
            comments.append({
                "comment_id": comment["comment_id"],
                "comment_text": comment["comment_text"],
                "user_id": comment["user_id"],
                "user_name": user_name,
                "created_at": comment["created_at"],
                "updated_at": comment.get("updated_at")
            })
        
        return jsonify({
            "success": True,
            "comments": comments
        }), 200
        
    except Exception as e:
        print(f"Exception in get_task_comments: {str(e)}")
        traceback.print_exc()
        return jsonify({"error": f"Failed to fetch comments: {str(e)}"}), 500


@app.route("/tasks/<task_id>/comments", methods=["POST"])
def add_task_comment(task_id: str):
    """Add a new comment to a task"""
    if not validate_task_id(task_id):
        return jsonify({"error": "Invalid task ID"}), 400
    
    try:
        # Validate request data
        data = request.get_json()
        if not data:
            return jsonify({"error": "No data provided"}), 400
        
        comment_data = CommentCreate(**data)
        
        # Get user_id from request body (adjust based on your auth setup)
        user_id = data.get("user_id")
        if not user_id:
            return jsonify({"error": "User ID is required"}), 400
        
        # Verify the task exists and user has access
        task_response = supabase.table("task").select("task_id, owner_id, collaborators").eq("task_id", task_id).execute()
        if not task_response.data:
            return jsonify({"error": "Task not found"}), 404
        
        task = task_response.data[0]
        collaborators = task.get("collaborators", [])
        
        # Parse collaborators if it's a JSON string
        if isinstance(collaborators, str):
            try:
                collaborators = json.loads(collaborators)
            except:
                collaborators = []
        
        # Check if user has permission to comment (owner or collaborator, including creators)
        # Creators (managers) are automatically added as collaborators, so they can comment
        if task["owner_id"] != user_id and user_id not in collaborators:
            return jsonify({"error": "You don't have permission to comment on this task"}), 403
        
        # Insert the comment
        comment_insert_data = {
            "task_id": task_id,
            "user_id": user_id,
            "comment_text": comment_data.comment_text,
            "created_at": datetime.now(timezone.utc).isoformat()
        }
        
        response = supabase.table("task_comments").insert(comment_insert_data).execute()
        
        if not response.data:
            return jsonify({"error": "Failed to create comment"}), 500
        
        comment = response.data[0]
        
        # Get user information for the response
        user_response = supabase.table("user").select("first_name, last_name").eq("user_id", user_id).execute()
        user_name = "Unknown User"
        if user_response.data:
            user = user_response.data[0]
            user_name = f"{user.get('first_name', '')} {user.get('last_name', '')}".strip()
            if not user_name:  # If the name is empty after stripping
                user_name = "Unknown User"
        
        # Log the comment activity
        try:
            log_task_change(
                task_id=task_id,
                action="comment",
                field="comments",
                user_id=user_id,
                old_value=None,
                new_value=comment_data.comment_text
            )
        except Exception as log_error:
            # Don't fail the entire request if logging fails
            pass
        
        response_data = {
            "success": True,
            "comment": {
                "comment_id": comment["comment_id"],
                "comment_text": comment["comment_text"],
                "user_id": comment["user_id"],
                "user_name": user_name,
                "created_at": comment["created_at"],
                "updated_at": comment.get("updated_at")
            }
        }
        
        return jsonify(response_data), 201
        
    except ValidationError as e:
        return jsonify({"error": "Invalid data", "details": e.errors()}), 400
    except Exception as e:
        return jsonify({"error": "Failed to add comment"}), 500


@app.route("/tasks/<task_id>/notification-preferences", methods=["GET"])
def get_task_notification_preferences(task_id: str):
    """Get notification preferences for a specific task and user"""
    try:
        user_id = request.args.get("user_id")
        if not user_id:
            return jsonify({"error": "user_id is required"}), 400

        prefs = get_notification_preferences(user_id, task_id)
        return jsonify(prefs), 200
    except Exception as e:
        return jsonify({"error": f"Failed to get notification preferences: {str(e)}"}), 500

@app.route("/tasks/<task_id>/reminder-preferences", methods=["GET"])
def get_task_reminder_preferences(task_id: str):
    """Get reminder days for a specific task"""
    try:
        response = supabase.table("task_reminder_preferences").select("reminder_days").eq("task_id", task_id).execute()

        if response.data and len(response.data) > 0:
            return jsonify({"reminder_days": response.data[0].get("reminder_days", [7, 3, 1])}), 200
        else:
            # Return defaults
            return jsonify({"reminder_days": [7, 3, 1]}), 200
    except Exception as e:
        return jsonify({"error": f"Failed to get reminder preferences: {str(e)}"}), 500

# Error handlers
@app.errorhandler(404)
def not_found(error):
    return jsonify({"error": "Endpoint not found"}), 404

@app.errorhandler(405)
def method_not_allowed(error):
    return jsonify({"error": "Method not allowed"}), 405

@app.errorhandler(500)
def internal_error(error):
    return jsonify({"error": "Internal server error"}), 500


if __name__ == "__main__":
    port = int(os.getenv("PORT", 8080))
    app.run(host="0.0.0.0", port=port, debug=False)
<|MERGE_RESOLUTION|>--- conflicted
+++ resolved
@@ -1395,7 +1395,6 @@
         return jsonify({"error": f"Failed to delete task: {str(exc)}"}), 500
 
 
-<<<<<<< HEAD
 @app.route("/health", methods=["GET"])
 def health_check():
     """Health check endpoint"""
@@ -1423,8 +1422,6 @@
     except Exception as exc:
         return jsonify({"error": f"Failed to fetch users: {str(exc)}"}), 500
 
-=======
->>>>>>> ef67157e
 @app.route("/users/<user_id>", methods=["GET"])
 def get_user_by_id(user_id: str):
     """Get user info by user_id from Supabase user table"""
