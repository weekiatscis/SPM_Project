<template>
  <div v-if="isOpen" class="fixed inset-0 z-50 overflow-y-auto">
    <div class="flex items-center justify-center min-h-screen pt-4 px-4 pb-20 text-center sm:block sm:p-0">
      <!-- Background overlay -->
      <div class="fixed inset-0 bg-gray-500 bg-opacity-75 transition-opacity" @click="$emit('close')"></div>

      <!-- Modal panel -->
      <div
        class="inline-block align-bottom bg-white rounded-lg text-left overflow-hidden shadow-xl transform transition-all sm:my-8 sm:align-middle sm:max-w-lg sm:w-full">
        <!-- Header -->
        <div class="bg-white px-6 py-4 border-b border-gray-200">
          <div class="flex items-center justify-between">
            <h3 class="text-lg font-medium text-gray-900">
              {{ task?.id ? 'Edit Task' : (form.isSubtask ? 'Add New Subtask' : 'Add New Task') }}
            </h3>
            <button @click="$emit('close')" class="text-gray-400 hover:text-gray-600">
              <svg class="w-6 h-6" fill="none" stroke="currentColor" viewBox="0 0 24 24">
                <path stroke-linecap="round" stroke-linejoin="round" stroke-width="2" d="M6 18L18 6M6 6l12 12" />
              </svg>
            </button>
          </div>
        </div>

        <!-- Form -->
        <form @submit.prevent="saveTask" class="bg-white px-6 py-4 space-y-4">
          <!-- Task Type Toggle -->
          <div>
            <label class="block text-sm font-medium text-gray-700 mb-2">
              Task Type
            </label>
            <div class="flex items-center space-x-6">
              <label class="flex items-center">
                <input type="radio" v-model="form.isSubtask" :value="false"
                  class="h-4 w-4 text-blue-600 focus:ring-blue-500 border-gray-300" />
                <span class="ml-2 text-sm text-gray-700">Regular Task</span>
              </label>
              <label class="flex items-center">
                <input type="radio" v-model="form.isSubtask" :value="true"
                  class="h-4 w-4 text-blue-600 focus:ring-blue-500 border-gray-300" />
                <span class="ml-2 text-sm text-gray-700">Subtask</span>
              </label>
            </div>
          </div>

          <!-- Parent Task Selection (only for subtasks) -->
          <div v-if="form.isSubtask">
            <label for="parentTask" class="block text-sm font-medium text-gray-700 mb-1">
              Parent Task *
            </label>
            <select id="parentTask" v-model="form.parentTaskId" required class="input-field"
              :class="{ 'border-red-500': errors.parentTaskId }" :disabled="isLoadingUserTasks">
              <option value="">Select parent task...</option>
              <option v-for="task in userTasks" :key="task.id" :value="task.id">
                {{ task.title }} ({{ task.status }})
              </option>
            </select>
            <div v-if="errors.parentTaskId" class="mt-1 text-sm text-red-600">
              {{ errors.parentTaskId }}
            </div>
            <div v-if="isLoadingUserTasks" class="mt-1 text-sm text-gray-600">
              Loading your tasks...
            </div>
            <div v-if="userTasks.length === 0 && !isLoadingUserTasks" class="mt-1 text-sm text-gray-600">
              No tasks available to use as parent. Create a regular task first.
            </div>
          </div>

          <!-- Title -->
          <div>
            <label for="title" class="block text-sm font-medium text-gray-700 mb-1">
              Title *
            </label>
            <input id="title" v-model="form.title" type="text" required class="input-field"
              :class="{ 'border-red-500': errors.title }"
              :placeholder="form.isSubtask ? 'Enter subtask title' : 'Enter task title'" />
            <div v-if="errors.title" class="mt-1 text-sm text-red-600">
              {{ errors.title }}
            </div>
          </div>

          <!-- Description -->
          <div>
            <label for="description" class="block text-sm font-medium text-gray-700 mb-1">
              Description
            </label>
            <textarea id="description" v-model="form.description" rows="3" class="input-field"
              placeholder="Enter task description"></textarea>
          </div>

          <!-- Due Date -->
          <div>
            <label for="dueDate" class="block text-sm font-medium text-gray-700 mb-1">
              Due Date *
            </label>
            <input id="dueDate" v-model="form.dueDate" type="date" required class="input-field"
              :class="{ 'border-red-500': errors.dueDate }" :min="minDate" />
            <div v-if="errors.dueDate" class="mt-1 text-sm text-red-600">
              {{ errors.dueDate }}
            </div>
            <div v-if="daysUntilDue !== null" class="mt-1 text-sm" :class="dueDateColorClass">
              {{ dueDateMessage }}
            </div>
          </div>

          <!-- Status -->
          <div>
            <label for="status" class="block text-sm font-medium text-gray-700 mb-1">
              Status
            </label>
            <select id="status" v-model="form.status" class="input-field">
              <!-- Staff users cannot create unassigned tasks -->
              <option v-if="!isStaffRole" value="Unassigned">Unassigned</option>
              <option value="Ongoing">Ongoing</option>
              <option value="Under Review">Under Review</option>
              <option value="Completed">Completed</option>
            </select>
            <div v-if="isStaffRole" class="mt-1 text-sm text-gray-600">
              As a Staff member, tasks will be automatically assigned to you.
            </div>
          </div>

          <!-- Priority -->
          <div>
            <label for="priority" class="block text-sm font-medium text-gray-700 mb-1">
              Priority
            </label>
            <select id="priority" v-model="form.priority" class="input-field">
              <option value="1">High</option>
              <option value="2">Medium</option>
              <option value="3">Low</option>
              <option value="4">Lowest</option>
            </select>
          </div>

          <!-- Assignee -->
          <div>
            <label for="assignee" class="block text-sm font-medium text-gray-700 mb-1">
              Assignee *
            </label>

            <!-- If user is Staff, show read-only field with their name -->
            <div v-if="isStaffRole" class="input-field bg-gray-50 cursor-not-allowed">
              {{ authStore.user?.name || 'Current User' }} (You)
            </div>

            <!-- If user is Manager/Director, show dropdown with subordinates -->
            <select v-else-if="canAssignToOthers" id="assignee" v-model="form.assigneeId" required class="input-field"
              :class="{ 'border-red-500': errors.assigneeId }">
              <option value="">Select assignee...</option>
              <option v-for="subordinate in subordinates" :key="subordinate.user_id" :value="subordinate.user_id">
                {{ subordinate.name }} ({{ subordinate.role }})
              </option>
            </select>

            <!-- If no subordinates available, fallback to current user -->
            <div v-else class="input-field bg-gray-50 cursor-not-allowed">
              {{ authStore.user?.name || 'Current User' }} (You)
            </div>

            <div v-if="errors.assigneeId" class="mt-1 text-sm text-red-600">
              {{ errors.assigneeId }}
            </div>

            <div v-if="isLoadingSubordinates" class="mt-1 text-sm text-gray-600">
              Loading team members...
            </div>

            <div v-if="canAssignToOthers && subordinates.length === 0 && !isLoadingSubordinates"
              class="mt-1 text-sm text-gray-600">
              No team members found. Task will be assigned to you.
            </div>
          </div>

          <!-- Collaborators -->
          <div>
            <label for="collaborators" class="block text-sm font-medium text-gray-700 mb-1">
              Collaborators
            </label>
            <div class="relative">
              <select id="collaborators" v-model="selectedCollaborator" @change="addCollaborator" class="input-field"
                :disabled="isLoadingDepartmentMembers">
                <option value="">Add a collaborator...</option>
                <option v-for="member in availableDepartmentMembers" :key="member.user_id" :value="member.user_id">
                  {{ member.name }} ({{ member.role }})
                </option>
              </select>
            </div>

            <!-- Selected Collaborators -->
            <div v-if="form.collaborators.length > 0" class="mt-2 space-y-1">
              <div v-for="collaborator in selectedCollaborators" :key="collaborator.user_id"
                class="flex items-center justify-between bg-blue-50 px-3 py-2 rounded-md">
                <span class="text-sm font-medium text-blue-700">
                  {{ collaborator.name }} ({{ collaborator.role }})
                </span>
                <button type="button" @click="removeCollaborator(collaborator.user_id)"
                  class="text-blue-400 hover:text-blue-600">
                  <svg class="w-4 h-4" fill="none" stroke="currentColor" viewBox="0 0 24 24">
                    <path stroke-linecap="round" stroke-linejoin="round" stroke-width="2" d="M6 18L18 6M6 6l12 12" />
                  </svg>
                </button>
              </div>
            </div>

            <div v-if="isLoadingDepartmentMembers" class="mt-1 text-sm text-gray-600">
              Loading department members...
            </div>

            <div class="mt-1 text-sm text-gray-500">
              Add members from your department to collaborate on this task
              <!-- Reminder Customization -->
              <div v-if="form.dueDate" class="border-t pt-4 mt-4">
                <!-- Notification Channels -->
                <div class="mb-4">
                  <label class="block text-sm font-medium text-gray-700 mb-2">
                    Send notifications via:
                  </label>
                  <div class="flex gap-4">
                    <label class="flex items-center cursor-pointer">
                      <input
                        type="checkbox"
                        v-model="form.inAppEnabled"
                        class="mr-2 h-4 w-4 text-blue-600 focus:ring-blue-500 border-gray-300 rounded"
                      />
                      <span class="text-sm text-gray-700">In-App Notifications</span>
                    </label>
                    <label class="flex items-center cursor-pointer">
                      <input
                        type="checkbox"
                        v-model="form.emailEnabled"
                        class="mr-2 h-4 w-4 text-blue-600 focus:ring-blue-500 border-gray-300 rounded"
                      />
                      <span class="text-sm text-gray-700">Email Notifications</span>
                    </label>
                  </div>
                  <div v-if="!form.inAppEnabled && !form.emailEnabled" class="mt-2 text-xs text-red-600">
                    ⚠️ You won't receive any notifications for this task
                  </div>
                </div>

                <div class="flex items-center justify-between mb-2">
                  <label class="block text-sm font-medium text-gray-700">
                    Reminder Schedule
                  </label>
                  <button type="button" @click="toggleReminderCustomization"
                    class="text-sm text-blue-600 hover:text-blue-800">
                    {{ showReminderCustomization ? 'Use Default' : 'Customize' }}
                  </button>
                </div>

                <div v-if="!showReminderCustomization" class="text-sm text-gray-600">
                  You'll be reminded 7, 3, and 1 day(s) before the due date
                </div>

                <div v-else class="space-y-3">
                  <div class="text-sm text-gray-600 mb-2">
                    Select when you want to receive reminders (up to 5, max 10 days before):
                  </div>

                  <div class="grid grid-cols-5 gap-2">
                    <button v-for="day in [1, 2, 3, 4, 5, 6, 7, 8, 9, 10]" :key="day" type="button"
                      @click="toggleReminderDay(day)"
                      :disabled="!canAddMoreReminders && !form.reminderDays.includes(day)"
                      class="px-3 py-2 text-sm rounded border transition-colors"
                      :class="form.reminderDays.includes(day)
                        ? 'bg-blue-600 text-white border-blue-600'
                        : 'bg-white text-gray-700 border-gray-300 hover:border-blue-500 disabled:opacity-50 disabled:cursor-not-allowed'">
                      {{ day }}d
                    </button>
                  </div>

                  <div class="text-xs text-gray-500">
                    Selected: {{form.reminderDays.length > 0 ? form.reminderDays.sort((a, b) => b - a).join(', ') + ' day(s) before' : 'None' }}
                  </div>

                  <div v-if="form.reminderDays.length === 0" class="text-xs text-red-600">
                    ⚠️ No reminders selected. You won't receive any notifications.
                  </div>
                </div>
              </div>
            </div>
          </div>
        </form>

        <!-- Footer -->
        <div class="bg-gray-50 px-6 py-3 flex justify-end space-x-3">
          <button type="button" @click="$emit('close')" class="btn-secondary">
            Cancel
          </button>
          <button @click="saveTask" :disabled="isLoading"
            class="btn-primary disabled:opacity-50 disabled:cursor-not-allowed">
            {{ isLoading ? 'Creating...' : (task?.id ? 'Update Task' : (form.isSubtask ? 'Create Subtask' : 'Create Task')) }}
          </button>
        </div>
      </div>
    </div>
  </div>
</template>

<script>
import { ref, watch, computed } from 'vue'
import { useAuthStore } from '../../stores/auth'
import { useNotificationStore } from '../../stores/notifications'

export default {
  name: 'TaskFormModal',
  props: {
    task: {
      type: Object,
      default: null
    },
    isOpen: {
      type: Boolean,
      default: false
    }
  },
  emits: ['close', 'save'],
  setup(props, { emit }) {
    const authStore = useAuthStore()
    const notificationStore = useNotificationStore()
    const form = ref({
      title: '',
      description: '',
      dueDate: '',
      status: 'Unassigned',
      priority: '2',
      assigneeId: '',
      collaborators: [],
      isSubtask: false,
      parentTaskId: '',
      reminderDays: [7, 3, 1],  // Default reminder days
      emailEnabled: true,  // Default: email notifications enabled
      inAppEnabled: true  // Default: in-app notifications enabled
    })

    const errors = ref({
      title: '',
      dueDate: '',
      assigneeId: '',
      parentTaskId: ''
    })

    const isLoading = ref(false)
    const isLoadingSubordinates = ref(false)
    const isLoadingDepartmentMembers = ref(false)
    const isLoadingUserTasks = ref(false)
    const subordinates = ref([])
    const departmentMembers = ref([])
    const userTasks = ref([])
    const selectedCollaborator = ref('')

    // Check if current user is Staff role
    const isStaffRole = computed(() => {
      return authStore.user?.role === 'Staff'
    })

    // Check if user can assign tasks to others (Manager or Director)
    const canAssignToOthers = computed(() => {
      const role = authStore.user?.role
      return role === 'Manager' || role === 'Director'
    })
    const showReminderCustomization = ref(false)

    const minDate = computed(() => {
      return new Date().toISOString().split('T')[0]
    })

    const daysUntilDue = computed(() => {
      if (!form.value.dueDate) return null

      const today = new Date()
      today.setHours(0, 0, 0, 0)
      const dueDate = new Date(form.value.dueDate)
      dueDate.setHours(0, 0, 0, 0)

      return Math.ceil((dueDate.getTime() - today.getTime()) / (1000 * 60 * 60 * 24))
    })

    const dueDateMessage = computed(() => {
      if (daysUntilDue.value === null) return ''

      if (daysUntilDue.value === 0) return 'Due today'
      if (daysUntilDue.value === 1) return 'Due tomorrow'
      if (daysUntilDue.value <= 7) return `Due in ${daysUntilDue.value} days (you'll get reminders)`
      return `Due in ${daysUntilDue.value} days`
    })

    const dueDateColorClass = computed(() => {
      if (daysUntilDue.value === null) return 'text-gray-600'

      if (daysUntilDue.value <= 1) return 'text-red-600'
      if (daysUntilDue.value <= 3) return 'text-orange-600'
      if (daysUntilDue.value <= 7) return 'text-yellow-600'
      return 'text-green-600'
    })

    // Available department members for collaborators (excluding already selected ones and assignee)
    const availableDepartmentMembers = computed(() => {
      return departmentMembers.value.filter(member => {
        // Exclude current user
        if (member.user_id === authStore.user?.user_id) return false
        // Exclude already selected collaborators
        if (form.value.collaborators.includes(member.user_id)) return false
        // Exclude the assignee (if different from current user)
        if (form.value.assigneeId && member.user_id === form.value.assigneeId) return false
        return true
      })
    })

    // Get details of selected collaborators (excluding the assignee)
    const selectedCollaborators = computed(() => {
      return form.value.collaborators
        .filter(collaboratorId => {
          // Don't show the assignee in the collaborators list
          return collaboratorId !== form.value.assigneeId
        })
        .map(collaboratorId => {
          return departmentMembers.value.find(member => member.user_id === collaboratorId)
        })
        .filter(Boolean)
    })

    // Fetch subordinates for Manager/Director users
    const fetchSubordinates = async () => {
      if (!canAssignToOthers.value || !authStore.user?.user_id) {
        return
      }

      isLoadingSubordinates.value = true
      try {
        const userServiceUrl = import.meta.env.VITE_USER_SERVICE_URL || 'http://localhost:8081'
        const response = await fetch(`${userServiceUrl}/users/${authStore.user.user_id}/subordinates`)

        if (response.ok) {
          const data = await response.json()
          subordinates.value = data.subordinates || []
        } else {
          console.error('Failed to fetch subordinates:', response.status)
          subordinates.value = []
        }
      } catch (error) {
        console.error('Error fetching subordinates:', error)
        subordinates.value = []
      } finally {
        isLoadingSubordinates.value = false
      }
    }

    // Fetch department members for collaborators
    const fetchDepartmentMembers = async () => {
      if (!authStore.user?.department) {
        return
      }

      isLoadingDepartmentMembers.value = true
      try {
        const userServiceUrl = import.meta.env.VITE_USER_SERVICE_URL || 'http://localhost:8081'
        const response = await fetch(`${userServiceUrl}/users/departments/${authStore.user.department}`)

        if (response.ok) {
          const data = await response.json()
          departmentMembers.value = data.users || []
        } else {
          console.error('Failed to fetch department members:', response.status)
          departmentMembers.value = []
        }
      } catch (error) {
        console.error('Error fetching department members:', error)
        departmentMembers.value = []
      } finally {
        isLoadingDepartmentMembers.value = false
      }
    }

    // Fetch user's tasks for parent task selection
    const fetchUserTasks = async () => {
      if (!authStore.user?.user_id) {
        return
      }

      isLoadingUserTasks.value = true
      try {
        const taskServiceUrl = import.meta.env.VITE_TASK_SERVICE_URL || 'http://localhost:8080'
        const response = await fetch(`${taskServiceUrl}/tasks/user/${authStore.user.user_id}`)

        if (response.ok) {
          const data = await response.json()
          // Only include tasks that are not completed and are not subtasks themselves
          userTasks.value = (data.tasks || []).filter(task =>
            task.status !== 'Completed' && !task.isSubtask
          )
        } else {
          console.error('Failed to fetch user tasks:', response.status)
          userTasks.value = []
        }
      } catch (error) {
        console.error('Error fetching user tasks:', error)
        userTasks.value = []
      } finally {
        isLoadingUserTasks.value = false
      }
    }

    // Add collaborator
    const addCollaborator = () => {
      if (selectedCollaborator.value && !form.value.collaborators.includes(selectedCollaborator.value)) {
        form.value.collaborators.push(selectedCollaborator.value)
        selectedCollaborator.value = ''
      }
    }

    // Remove collaborator
    const removeCollaborator = (collaboratorId) => {
      const index = form.value.collaborators.indexOf(collaboratorId)
      if (index > -1) {
        form.value.collaborators.splice(index, 1)
      }
    }

    const canAddMoreReminders = computed(() => {
      return form.value.reminderDays.length < 5
    })

    const toggleReminderCustomization = () => {
      showReminderCustomization.value = !showReminderCustomization.value
      if (!showReminderCustomization.value) {
        // Reset to default when switching back
        form.value.reminderDays = [7, 3, 1]
      }
    }

    const toggleReminderDay = (day) => {
      const index = form.value.reminderDays.indexOf(day)
      if (index > -1) {
        // Remove the day
        form.value.reminderDays.splice(index, 1)
      } else {
        // Add the day if under limit
        if (form.value.reminderDays.length < 5) {
          form.value.reminderDays.push(day)
        }
      }
    }

    // Fetch notification preferences for existing task
    const fetchNotificationPreferences = async (taskId) => {
      if (!taskId || !authStore.user?.user_id) return

      try {
        const taskServiceUrl = import.meta.env.VITE_TASK_SERVICE_URL || 'http://localhost:8080'
        const response = await fetch(`${taskServiceUrl}/tasks/${taskId}/notification-preferences?user_id=${authStore.user.user_id}`)

        if (response.ok) {
          const data = await response.json()
          form.value.emailEnabled = data.email_enabled ?? true
          form.value.inAppEnabled = data.in_app_enabled ?? true
          console.log('Loaded notification preferences:', data)
        }
      } catch (error) {
        console.error('Failed to fetch notification preferences:', error)
        // Keep defaults
      }
    }

    // Fetch reminder days for existing task
    const fetchReminderDays = async (taskId) => {
      if (!taskId) return

      try {
        const taskServiceUrl = import.meta.env.VITE_TASK_SERVICE_URL || 'http://localhost:8080'
        const response = await fetch(`${taskServiceUrl}/tasks/${taskId}/reminder-preferences`)

        if (response.ok) {
          const data = await response.json()
          form.value.reminderDays = data.reminder_days || [7, 3, 1]
          console.log('Loaded reminder days:', data.reminder_days)
        }
      } catch (error) {
        console.error('Failed to fetch reminder days:', error)
        // Keep defaults
      }
    }

    // Watch for task changes to populate form
    watch(() => props.task, async (newTask) => {
      if (newTask) {
        form.value = {
          title: newTask.title || '',
          description: newTask.description || '',
          dueDate: newTask.dueDate ? new Date(newTask.dueDate).toISOString().split('T')[0] : '',
          status: newTask.status || (isStaffRole.value ? 'Ongoing' : 'Unassigned'),
          priority: newTask.priority || 'Medium',
          assigneeId: newTask.owner_id || '',
          collaborators: newTask.collaborators || [],
          isSubtask: !!newTask.parent_task_id,
          parentTaskId: newTask.parent_task_id || '',
          reminderDays: [7, 3, 1],  // Will be updated by fetchReminderDays
          emailEnabled: true,  // Will be updated by fetchNotificationPreferences
          inAppEnabled: true   // Will be updated by fetchNotificationPreferences
        }

        // Fetch notification preferences and reminder days for existing task
        if (newTask.id) {
          await fetchNotificationPreferences(newTask.id)
          await fetchReminderDays(newTask.id)
        }
      } else {
        // Reset form for new task
        const defaultAssigneeId = isStaffRole.value ? authStore.user?.user_id || '' : ''

        form.value = {
          title: '',
          description: '',
          dueDate: '',
          status: isStaffRole.value ? 'Ongoing' : 'Unassigned',
          priority: '2',
          assigneeId: defaultAssigneeId,
          collaborators: [],
          isSubtask: false,
          parentTaskId: '',
          reminderDays: [7, 3, 1],
          emailEnabled: true,
          inAppEnabled: true
        }
        // Reset errors
        errors.value = {
          title: '',
          dueDate: '',
          assigneeId: '',
          parentTaskId: ''
        }
        showReminderCustomization.value = false
      }
    }, { immediate: true })

    // Watch for modal opening to fetch subordinates and department members
    watch(() => props.isOpen, (isOpen) => {
      if (isOpen) {
        if (canAssignToOthers.value) {
          fetchSubordinates()
        }
        fetchDepartmentMembers()
        fetchUserTasks()
      }
    })

    // Watch for subtask toggle to clear parent task selection
    watch(() => form.value.isSubtask, (isSubtask) => {
      if (!isSubtask) {
        form.value.parentTaskId = ''
        errors.value.parentTaskId = ''
      }
    })

    const saveTask = async () => {
      // Reset errors
      errors.value = {
        title: '',
        dueDate: '',
        assigneeId: '',
        parentTaskId: ''
      }

      // Validate required fields
      let hasErrors = false

      if (!form.value.title?.trim()) {
        errors.value.title = 'Title is required'
        hasErrors = true
      }

      if (!form.value.dueDate) {
        errors.value.dueDate = 'Due Date is required'
        hasErrors = true
      } else {
        // Check if due date is in the past
        const today = new Date()
        today.setHours(0, 0, 0, 0) // Reset time to start of day for comparison
        const selectedDate = new Date(form.value.dueDate)

        if (selectedDate < today) {
          errors.value.dueDate = 'Please select a valid due date'
          hasErrors = true
        }
      }

      // Validate parent task for subtasks
      if (form.value.isSubtask && !form.value.parentTaskId) {
        errors.value.parentTaskId = 'Please select a parent task'
        hasErrors = true
      }

      // Validate assignee
      let finalAssigneeId = form.value.assigneeId

      if (isStaffRole.value) {
        // Staff always assigns to themselves
        finalAssigneeId = authStore.user?.user_id || ''
      } else if (canAssignToOthers.value) {
        // Manager/Director must select an assignee
        if (!form.value.assigneeId) {
          errors.value.assigneeId = 'Please select an assignee'
          hasErrors = true
        } else {
          finalAssigneeId = form.value.assigneeId
        }
      } else {
        // Fallback to current user if no subordinates
        finalAssigneeId = authStore.user?.user_id || ''
      }

      if (hasErrors) {
        return
      }

      isLoading.value = true

      try {
        // If editing existing task, call update endpoint
        if (props.task?.id) {
          const taskServiceUrl = import.meta.env.VITE_TASK_SERVICE_URL || 'http://localhost:8080'
          const updatePayload = {
            title: form.value.title,
            description: form.value.description,
            due_date: form.value.dueDate,
            status: form.value.status,
            priority: form.value.priority,
            owner_id: finalAssigneeId,
            isSubtask: form.value.isSubtask,
            parent_task_id: form.value.isSubtask ? form.value.parentTaskId : null,
            reminder_days: form.value.reminderDays,
            email_enabled: form.value.emailEnabled,
            in_app_enabled: form.value.inAppEnabled
<<<<<<< HEAD
            // Note: recurrence is NOT included - it cannot be changed after task creation
=======
          }

          // Only include collaborators if user has permission to manage them (Manager/Director)
          if (canAssignToOthers.value) {
            updatePayload.collaborators = JSON.stringify(form.value.collaborators)
>>>>>>> a0e905a5
          }
          // Staff members should not be able to modify collaborators, so we don't send this field

          // Only include collaborators if user has permission to manage them (Manager/Director)
          if (canAssignToOthers.value) {
            updatePayload.collaborators = JSON.stringify(form.value.collaborators)
          }
          // Staff members should not be able to modify collaborators, so we don't send this field

          const response = await fetch(`${taskServiceUrl}/tasks/${props.task.id}`, {
            method: 'PUT',
            headers: {
              'Content-Type': 'application/json',
            },
            body: JSON.stringify(updatePayload)
          })

          if (!response.ok) {
            const errorData = await response.json()
            throw new Error(errorData.error || `HTTP ${response.status}`)
          }

          const result = await response.json()

          // Refresh notifications after updating task (in case due date changed)
          if (authStore.user?.user_id) {
            await notificationStore.fetchNotifications(authStore.user.user_id)
            console.log('Notifications refreshed after task update')
          }

          // Emit success with the updated task data
          emit('save', result.task)
          console.log('Task updated successfully:', result.task)
          return
        }

        // For new task, call unified task service
        const taskServiceUrl = import.meta.env.VITE_TASK_SERVICE_URL || 'http://localhost:8080'
        const payload = {
          title: form.value.title,
          description: form.value.description,
          due_date: form.value.dueDate,
          status: form.value.status,
          priority: form.value.priority,
          owner_id: finalAssigneeId, // The assignee becomes the owner of the task
          collaborators: JSON.stringify(form.value.collaborators),
          isSubtask: form.value.isSubtask,
          parent_task_id: form.value.isSubtask ? form.value.parentTaskId : null,
          reminder_days: form.value.reminderDays,
          email_enabled: form.value.emailEnabled,
          in_app_enabled: form.value.inAppEnabled,
          created_by: authStore.user?.user_id // Add who is creating the task
        }

        const response = await fetch(`${taskServiceUrl}/tasks`, {
          method: 'POST',
          headers: {
            'Content-Type': 'application/json',
          },
          body: JSON.stringify(payload)
        })

        if (!response.ok) {
          const errorData = await response.json()
          throw new Error(errorData.error || `HTTP ${response.status}`)
        }

        const result = await response.json()

        // Reset form after successful creation
        const defaultAssigneeId = isStaffRole.value ? authStore.user?.user_id || '' : ''

        form.value = {
          title: '',
          description: '',
          dueDate: '',
          status: isStaffRole.value ? 'Ongoing' : 'Unassigned',
          priority: '2',
          assigneeId: defaultAssigneeId,
          collaborators: [],
          isSubtask: false,
          parentTaskId: '',
          reminderDays: [7, 3, 1],
          emailEnabled: true,
          inAppEnabled: true
        }
        showReminderCustomization.value = false

        // Reset errors
        errors.value = {
          title: '',
          dueDate: '',
          assigneeId: '',
          parentTaskId: ''
        }

        // Refresh notifications immediately after creating task
        if (authStore.user?.user_id) {
          // Wait a moment for backend to process notifications
          setTimeout(async () => {
            await notificationStore.fetchNotifications(authStore.user.user_id)
            console.log('Notifications refreshed after task creation')
          }, 500)
        }

        // Emit success with the created task data
        emit('save', result.task)

        // Show success message
        console.log('Task created successfully:', result.task)

        // Show appropriate success message
        if (form.value.isSubtask) {
          console.log('Subtask created and linked to parent task:', form.value.parentTaskId)
        }

      } catch (error) {
        console.error('Failed to create task:', error)
        alert(`Failed to create task: ${error.message}`)
      } finally {
        isLoading.value = false
      }
    }

    return {
      form,
      errors,
      isLoading,
      isStaffRole,
      canAssignToOthers,
      isLoadingSubordinates,
      isLoadingDepartmentMembers,
      isLoadingUserTasks,
      subordinates,
      departmentMembers,
      userTasks,
      selectedCollaborator,
      availableDepartmentMembers,
      selectedCollaborators,
      authStore,
      minDate,
      daysUntilDue,
      dueDateMessage,
      dueDateColorClass,
      addCollaborator,
      removeCollaborator,
      showReminderCustomization,
      canAddMoreReminders,
      toggleReminderCustomization,
      toggleReminderDay,
      saveTask
    }
  }
}
</script><|MERGE_RESOLUTION|>--- conflicted
+++ resolved
@@ -731,15 +731,11 @@
             reminder_days: form.value.reminderDays,
             email_enabled: form.value.emailEnabled,
             in_app_enabled: form.value.inAppEnabled
-<<<<<<< HEAD
-            // Note: recurrence is NOT included - it cannot be changed after task creation
-=======
           }
 
           // Only include collaborators if user has permission to manage them (Manager/Director)
           if (canAssignToOthers.value) {
             updatePayload.collaborators = JSON.stringify(form.value.collaborators)
->>>>>>> a0e905a5
           }
           // Staff members should not be able to modify collaborators, so we don't send this field
 
